package com.bazaarvoice.soa.pool;

import com.bazaarvoice.soa.HostDiscovery;
import com.bazaarvoice.soa.HostDiscoverySource;
import com.bazaarvoice.soa.LoadBalanceAlgorithm;
import com.bazaarvoice.soa.RetryPolicy;
import com.bazaarvoice.soa.ServiceFactory;
import com.bazaarvoice.soa.loadbalance.RandomAlgorithm;
<<<<<<< HEAD
import com.bazaarvoice.soa.partition.ConsistentHashPartitionFilter;
=======
>>>>>>> 88753913
import com.bazaarvoice.zookeeper.ZooKeeperConfiguration;
import com.bazaarvoice.zookeeper.ZooKeeperConnection;
import com.google.common.io.Closeables;
import com.netflix.curator.test.TestingServer;
import org.junit.Before;
import org.junit.Test;

import java.io.Closeable;
import java.io.IOException;
import java.util.concurrent.ExecutorService;
import java.util.concurrent.ScheduledExecutorService;

import static org.junit.Assert.assertEquals;
import static org.junit.Assert.assertSame;
import static org.junit.Assert.assertTrue;
import static org.mockito.Matchers.anyString;
import static org.mockito.Mockito.mock;
import static org.mockito.Mockito.verify;
import static org.mockito.Mockito.verifyZeroInteractions;
import static org.mockito.Mockito.when;

public class ServicePoolBuilderTest {
    private ServiceFactory<Service> _serviceFactory;
    private ServiceCachingPolicy _cachingPolicy;
    private HostDiscovery _hostDiscovery;
    private ScheduledExecutorService _healthCheckExecutor;
    private ExecutorService _asyncExecutor;

    @SuppressWarnings("unchecked")
    @Before
    public void setup() {
        _serviceFactory = (ServiceFactory<Service>) mock(ServiceFactory.class);
<<<<<<< HEAD
=======
        when(_serviceFactory.getServiceName()).thenReturn(Service.class.getSimpleName());
>>>>>>> 88753913

        _cachingPolicy = mock(ServiceCachingPolicy.class);
        when(_cachingPolicy.getCacheExhaustionAction()).thenReturn(ServiceCachingPolicy.ExhaustionAction.GROW);

        _hostDiscovery = mock(HostDiscovery.class);
        _healthCheckExecutor = mock(ScheduledExecutorService.class);
        _asyncExecutor = mock(ExecutorService.class);
    }

    @Test(expected = NullPointerException.class)
    public void testNullHostDiscovery() {
        ServicePoolBuilder.create(Service.class).withHostDiscovery(null);
    }

    @Test(expected = NullPointerException.class)
    public void testNullZooKeeperConnection() {
        ServicePoolBuilder.create(Service.class).withZooKeeperHostDiscovery(null);
    }

    @Test(expected = NullPointerException.class)
    public void testNullServiceFactory() {
        ServicePoolBuilder.create(Service.class).withServiceFactory(null);
    }

    @Test(expected = NullPointerException.class)
    public void testNullCachingPolicy() {
        ServicePoolBuilder.create(Service.class).withCachingPolicy(null);
    }

    @Test(expected = NullPointerException.class)
    public void testNullHealthCheckExecutor() {
        ServicePoolBuilder.create(Service.class).withHealthCheckExecutor(null);
    }

    @Test(expected = NullPointerException.class)
    public void testNullAsyncExecutor() {
        ServicePoolBuilder.create(Service.class).withAsyncExecutor(null);
    }

    @Test(expected = IllegalStateException.class)
    public void testBuildWithNoHostDiscoveryAndNoZooKeeperConnection() {
        ServicePoolBuilder.create(Service.class)
                .withServiceName("serviceName")
                .withServiceFactory(_serviceFactory)
                .withCachingPolicy(_cachingPolicy)
                .withHealthCheckExecutor(_healthCheckExecutor)
                .build();
    }

    @Test(expected = NullPointerException.class)
    public void testBuildWithNoServiceFactory() {
        ServicePoolBuilder.create(Service.class)
                .withServiceName("serviceName")
                .withCachingPolicy(_cachingPolicy)
                .withHostDiscovery(_hostDiscovery)
                .withHealthCheckExecutor(_healthCheckExecutor)
                .build();
    }

<<<<<<< HEAD
    @Test(expected = NullPointerException.class)
    public void testBuildWithNoServiceName() {
=======
    @Test(expected = IllegalArgumentException.class)
    public void testBuildWithNullServiceName() {
        when(_serviceFactory.getServiceName()).thenReturn(null);

>>>>>>> 88753913
        ServicePoolBuilder.create(Service.class)
                .withServiceFactory(_serviceFactory)
                .withCachingPolicy(_cachingPolicy)
                .withHostDiscovery(_hostDiscovery)
                .withHealthCheckExecutor(_healthCheckExecutor)
                .build();
    }
<<<<<<< HEAD
=======

    @Test(expected = IllegalArgumentException.class)
    public void testBuildWithEmptyServiceName() {
        when(_serviceFactory.getServiceName()).thenReturn("");
>>>>>>> 88753913

    @Test
    public void testBuildWithNullLoadBalanceAlgorithm() {
        ServicePoolBuilder.create(Service.class)
                .withServiceName("serviceName")
                .withServiceFactory(_serviceFactory)
                .withCachingPolicy(_cachingPolicy)
                .withHostDiscovery(_hostDiscovery)
                .withHealthCheckExecutor(_healthCheckExecutor)
                .build();
    }

    @Test
    public void testBuildWithNullLoadBalanceAlgorithm() {
        ServicePoolBuilder.create(Service.class)
                .withServiceFactory(_serviceFactory)
                .withCachingPolicy(_cachingPolicy)
                .withHostDiscovery(_hostDiscovery)
                .withHealthCheckExecutor(_healthCheckExecutor)
                .build();
    }

    @Test
    public void testBuildWithZooKeeperConnection() throws Exception {
        TestingServer zooKeeperServer = new TestingServer();
        ZooKeeperConnection connection = null;
        try {
            connection = new ZooKeeperConfiguration().withConnectString(zooKeeperServer.getConnectString()).connect();

            ServicePoolBuilder.create(Service.class)
                    .withServiceName("serviceName")
                    .withServiceFactory(_serviceFactory)
                    .withCachingPolicy(_cachingPolicy)
                    .withZooKeeperHostDiscovery(connection)
                    .build();
        } finally {
            Closeables.closeQuietly(connection);
            Closeables.closeQuietly(zooKeeperServer);
        }
    }

    @Test
    public void testHostDiscoverySourceOverride() {
        HostDiscovery overrideDiscovery = mock(HostDiscovery.class);

        HostDiscoverySource source = mock(HostDiscoverySource.class);
        when(source.forService(anyString())).thenReturn(overrideDiscovery);

        com.bazaarvoice.soa.pool.ServicePool<Service> pool = ServicePoolBuilder.create(Service.class)
                .withHostDiscoverySource(source)
                .withHostDiscovery(_hostDiscovery)
                .withServiceName("serviceName")
                .withServiceFactory(_serviceFactory)
                .withCachingPolicy(_cachingPolicy)
                .buildInternal();
        assertSame(overrideDiscovery, pool.getHostDiscovery());
    }

    @Test
    public void testHostDiscoverySourceFallThrough() {
        HostDiscoverySource source = mock(HostDiscoverySource.class);
        when(source.forService(anyString())).thenReturn(null);

        com.bazaarvoice.soa.pool.ServicePool<Service> pool = ServicePoolBuilder.create(Service.class)
                .withHostDiscoverySource(source)
                .withHostDiscovery(_hostDiscovery)
                .withServiceName("serviceName")
                .withServiceFactory(_serviceFactory)
                .withCachingPolicy(_cachingPolicy)
                .buildInternal();
        assertSame(_hostDiscovery, pool.getHostDiscovery());
    }

    @Test
    public void testBuildWithNoHealthCheckExecutor() {
        ServicePoolBuilder.create(Service.class)
                .withServiceName("serviceName")
                .withServiceFactory(_serviceFactory)
                .withCachingPolicy(_cachingPolicy)
                .withHostDiscovery(_hostDiscovery)
                .build();
    }

    @Test
    public void testBuildWithNoAsyncExecutor() {
        ServicePoolBuilder.create(Service.class)
                .withServiceName("serviceName")
                .withServiceFactory(_serviceFactory)
                .withCachingPolicy(_cachingPolicy)
                .withHostDiscovery(_hostDiscovery)
                .withHealthCheckExecutor(_healthCheckExecutor)
                .build();
    }

    @Test
    public void testBuildWithNoCachingPolicy() {
        ServicePoolBuilder.create(Service.class)
                .withServiceName("serviceName")
                .withServiceFactory(_serviceFactory)
                .withHostDiscovery(_hostDiscovery)
                .withHealthCheckExecutor(_healthCheckExecutor)
                .build();
    }

    @Test
<<<<<<< HEAD
    public void testBuildWithNoPartitionFilter() throws IOException {
        ServicePool<Service> service = (ServicePool<Service>) ServicePoolBuilder.create(Service.class)
                .withServiceName("serviceName")
                .withServiceFactory(_serviceFactory)
                .withCachingPolicy(_cachingPolicy)
                .withHostDiscovery(_hostDiscovery)
                .build();
        assertTrue(service.getPartitionFilter() == null);
    }

    @Test
    public void testBuildWithPartitionFilter() throws IOException {
        ServicePool<Service> service = (ServicePool<Service>) ServicePoolBuilder.create(Service.class)
                .withServiceName("serviceName")
                .withServiceFactory(_serviceFactory)
                .withCachingPolicy(_cachingPolicy)
                .withHostDiscovery(_hostDiscovery)
                .withPartitionFilter(new ConsistentHashPartitionFilter())
                .build();
        assertTrue(service.getPartitionFilter() instanceof ConsistentHashPartitionFilter);
    }

    @Test
    public void testBuildWithNoLoadBalanceAlgorithm() throws IOException {
        ServicePool<Service> service = (ServicePool<Service>) ServicePoolBuilder.create(Service.class)
                .withServiceName("serviceName")
=======
    public void testBuildWithNoLoadBalanceAlgorithm() throws IOException {
        ServicePool<Service> service = (ServicePool<Service>) ServicePoolBuilder.create(Service.class)
>>>>>>> 88753913
                .withServiceFactory(_serviceFactory)
                .withCachingPolicy(_cachingPolicy)
                .withHostDiscovery(_hostDiscovery)
                .build();
        assertTrue(service.getLoadBalanceAlgorithm() instanceof RandomAlgorithm);
    }

    @Test
    public void testBuildWithLoadBalanceAlgorithm() throws IOException {
        LoadBalanceAlgorithm loadBalanceAlgorithm = mock(LoadBalanceAlgorithm.class);
        ServicePool<Service> service = (ServicePool<Service>) ServicePoolBuilder.create(Service.class)
<<<<<<< HEAD
                .withServiceName("serviceName")
=======
>>>>>>> 88753913
                .withServiceFactory(_serviceFactory)
                .withCachingPolicy(_cachingPolicy)
                .withLoadBalanceAlgorithm(loadBalanceAlgorithm)
                .withHostDiscovery(_hostDiscovery)
                .build();
        assertEquals(loadBalanceAlgorithm, service.getLoadBalanceAlgorithm());
    }

    @Test
    public void testBuildWithAsyncExecutor() {
        ServicePoolBuilder.create(Service.class)
                .withServiceName("serviceName")
                .withServiceFactory(_serviceFactory)
                .withCachingPolicy(_cachingPolicy)
                .withHostDiscovery(_hostDiscovery)
                .withHealthCheckExecutor(_healthCheckExecutor)
                .withAsyncExecutor(_asyncExecutor)
                .build();

        verifyZeroInteractions(_asyncExecutor);
    }

    @Test
    public void testBuildAsyncWithNoAsyncExecutor() {
        ServicePoolBuilder.create(Service.class)
                .withServiceName("serviceName")
                .withServiceFactory(_serviceFactory)
                .withCachingPolicy(_cachingPolicy)
                .withHostDiscovery(_hostDiscovery)
                .withHealthCheckExecutor(_healthCheckExecutor)
                .buildAsync();
    }

    @Test
    public void testBuildAsync() {
        ServicePoolBuilder.create(Service.class)
                .withServiceName("serviceName")
                .withServiceFactory(_serviceFactory)
                .withCachingPolicy(_cachingPolicy)
                .withHostDiscovery(_hostDiscovery)
                .withHealthCheckExecutor(_healthCheckExecutor)
                .withAsyncExecutor(_asyncExecutor)
                .buildAsync();
    }

    @Test
    public void testBuildProxy() throws IOException {
        Service service = ServicePoolBuilder.create(Service.class)
                .withServiceName("serviceName")
                .withServiceFactory(_serviceFactory)
                .withCachingPolicy(_cachingPolicy)
                .withHostDiscovery(_hostDiscovery)
                .buildProxy(mock(RetryPolicy.class));
        assertTrue(service instanceof Closeable);
    }

    @Test
    public void testServiceFactoryConfigure() {
        ServicePoolBuilder<Service> builder = ServicePoolBuilder.create(Service.class);
        builder.withServiceFactory(_serviceFactory);

        verify(_serviceFactory).configure(builder);
    }

    // A dummy interface for testing...
    private static interface Service {}
}<|MERGE_RESOLUTION|>--- conflicted
+++ resolved
@@ -6,10 +6,7 @@
 import com.bazaarvoice.soa.RetryPolicy;
 import com.bazaarvoice.soa.ServiceFactory;
 import com.bazaarvoice.soa.loadbalance.RandomAlgorithm;
-<<<<<<< HEAD
 import com.bazaarvoice.soa.partition.ConsistentHashPartitionFilter;
-=======
->>>>>>> 88753913
 import com.bazaarvoice.zookeeper.ZooKeeperConfiguration;
 import com.bazaarvoice.zookeeper.ZooKeeperConnection;
 import com.google.common.io.Closeables;
@@ -42,10 +39,7 @@
     @Before
     public void setup() {
         _serviceFactory = (ServiceFactory<Service>) mock(ServiceFactory.class);
-<<<<<<< HEAD
-=======
         when(_serviceFactory.getServiceName()).thenReturn(Service.class.getSimpleName());
->>>>>>> 88753913
 
         _cachingPolicy = mock(ServiceCachingPolicy.class);
         when(_cachingPolicy.getCacheExhaustionAction()).thenReturn(ServiceCachingPolicy.ExhaustionAction.GROW);
@@ -88,7 +82,6 @@
     @Test(expected = IllegalStateException.class)
     public void testBuildWithNoHostDiscoveryAndNoZooKeeperConnection() {
         ServicePoolBuilder.create(Service.class)
-                .withServiceName("serviceName")
                 .withServiceFactory(_serviceFactory)
                 .withCachingPolicy(_cachingPolicy)
                 .withHealthCheckExecutor(_healthCheckExecutor)
@@ -98,41 +91,29 @@
     @Test(expected = NullPointerException.class)
     public void testBuildWithNoServiceFactory() {
         ServicePoolBuilder.create(Service.class)
-                .withServiceName("serviceName")
-                .withCachingPolicy(_cachingPolicy)
-                .withHostDiscovery(_hostDiscovery)
-                .withHealthCheckExecutor(_healthCheckExecutor)
-                .build();
-    }
-
-<<<<<<< HEAD
-    @Test(expected = NullPointerException.class)
-    public void testBuildWithNoServiceName() {
-=======
+                .withCachingPolicy(_cachingPolicy)
+                .withHostDiscovery(_hostDiscovery)
+                .withHealthCheckExecutor(_healthCheckExecutor)
+                .build();
+    }
+
     @Test(expected = IllegalArgumentException.class)
     public void testBuildWithNullServiceName() {
         when(_serviceFactory.getServiceName()).thenReturn(null);
 
->>>>>>> 88753913
-        ServicePoolBuilder.create(Service.class)
-                .withServiceFactory(_serviceFactory)
-                .withCachingPolicy(_cachingPolicy)
-                .withHostDiscovery(_hostDiscovery)
-                .withHealthCheckExecutor(_healthCheckExecutor)
-                .build();
-    }
-<<<<<<< HEAD
-=======
+        ServicePoolBuilder.create(Service.class)
+                .withServiceFactory(_serviceFactory)
+                .withCachingPolicy(_cachingPolicy)
+                .withHostDiscovery(_hostDiscovery)
+                .withHealthCheckExecutor(_healthCheckExecutor)
+                .build();
+    }
 
     @Test(expected = IllegalArgumentException.class)
     public void testBuildWithEmptyServiceName() {
         when(_serviceFactory.getServiceName()).thenReturn("");
->>>>>>> 88753913
-
-    @Test
-    public void testBuildWithNullLoadBalanceAlgorithm() {
-        ServicePoolBuilder.create(Service.class)
-                .withServiceName("serviceName")
+
+        ServicePoolBuilder.create(Service.class)
                 .withServiceFactory(_serviceFactory)
                 .withCachingPolicy(_cachingPolicy)
                 .withHostDiscovery(_hostDiscovery)
@@ -158,7 +139,6 @@
             connection = new ZooKeeperConfiguration().withConnectString(zooKeeperServer.getConnectString()).connect();
 
             ServicePoolBuilder.create(Service.class)
-                    .withServiceName("serviceName")
                     .withServiceFactory(_serviceFactory)
                     .withCachingPolicy(_cachingPolicy)
                     .withZooKeeperHostDiscovery(connection)
@@ -179,7 +159,6 @@
         com.bazaarvoice.soa.pool.ServicePool<Service> pool = ServicePoolBuilder.create(Service.class)
                 .withHostDiscoverySource(source)
                 .withHostDiscovery(_hostDiscovery)
-                .withServiceName("serviceName")
                 .withServiceFactory(_serviceFactory)
                 .withCachingPolicy(_cachingPolicy)
                 .buildInternal();
@@ -194,7 +173,6 @@
         com.bazaarvoice.soa.pool.ServicePool<Service> pool = ServicePoolBuilder.create(Service.class)
                 .withHostDiscoverySource(source)
                 .withHostDiscovery(_hostDiscovery)
-                .withServiceName("serviceName")
                 .withServiceFactory(_serviceFactory)
                 .withCachingPolicy(_cachingPolicy)
                 .buildInternal();
@@ -204,7 +182,6 @@
     @Test
     public void testBuildWithNoHealthCheckExecutor() {
         ServicePoolBuilder.create(Service.class)
-                .withServiceName("serviceName")
                 .withServiceFactory(_serviceFactory)
                 .withCachingPolicy(_cachingPolicy)
                 .withHostDiscovery(_hostDiscovery)
@@ -214,7 +191,6 @@
     @Test
     public void testBuildWithNoAsyncExecutor() {
         ServicePoolBuilder.create(Service.class)
-                .withServiceName("serviceName")
                 .withServiceFactory(_serviceFactory)
                 .withCachingPolicy(_cachingPolicy)
                 .withHostDiscovery(_hostDiscovery)
@@ -225,18 +201,15 @@
     @Test
     public void testBuildWithNoCachingPolicy() {
         ServicePoolBuilder.create(Service.class)
-                .withServiceName("serviceName")
-                .withServiceFactory(_serviceFactory)
-                .withHostDiscovery(_hostDiscovery)
-                .withHealthCheckExecutor(_healthCheckExecutor)
-                .build();
-    }
-
-    @Test
-<<<<<<< HEAD
+                .withServiceFactory(_serviceFactory)
+                .withHostDiscovery(_hostDiscovery)
+                .withHealthCheckExecutor(_healthCheckExecutor)
+                .build();
+    }
+
+    @Test
     public void testBuildWithNoPartitionFilter() throws IOException {
         ServicePool<Service> service = (ServicePool<Service>) ServicePoolBuilder.create(Service.class)
-                .withServiceName("serviceName")
                 .withServiceFactory(_serviceFactory)
                 .withCachingPolicy(_cachingPolicy)
                 .withHostDiscovery(_hostDiscovery)
@@ -247,7 +220,6 @@
     @Test
     public void testBuildWithPartitionFilter() throws IOException {
         ServicePool<Service> service = (ServicePool<Service>) ServicePoolBuilder.create(Service.class)
-                .withServiceName("serviceName")
                 .withServiceFactory(_serviceFactory)
                 .withCachingPolicy(_cachingPolicy)
                 .withHostDiscovery(_hostDiscovery)
@@ -259,11 +231,6 @@
     @Test
     public void testBuildWithNoLoadBalanceAlgorithm() throws IOException {
         ServicePool<Service> service = (ServicePool<Service>) ServicePoolBuilder.create(Service.class)
-                .withServiceName("serviceName")
-=======
-    public void testBuildWithNoLoadBalanceAlgorithm() throws IOException {
-        ServicePool<Service> service = (ServicePool<Service>) ServicePoolBuilder.create(Service.class)
->>>>>>> 88753913
                 .withServiceFactory(_serviceFactory)
                 .withCachingPolicy(_cachingPolicy)
                 .withHostDiscovery(_hostDiscovery)
@@ -275,10 +242,6 @@
     public void testBuildWithLoadBalanceAlgorithm() throws IOException {
         LoadBalanceAlgorithm loadBalanceAlgorithm = mock(LoadBalanceAlgorithm.class);
         ServicePool<Service> service = (ServicePool<Service>) ServicePoolBuilder.create(Service.class)
-<<<<<<< HEAD
-                .withServiceName("serviceName")
-=======
->>>>>>> 88753913
                 .withServiceFactory(_serviceFactory)
                 .withCachingPolicy(_cachingPolicy)
                 .withLoadBalanceAlgorithm(loadBalanceAlgorithm)
@@ -290,7 +253,6 @@
     @Test
     public void testBuildWithAsyncExecutor() {
         ServicePoolBuilder.create(Service.class)
-                .withServiceName("serviceName")
                 .withServiceFactory(_serviceFactory)
                 .withCachingPolicy(_cachingPolicy)
                 .withHostDiscovery(_hostDiscovery)
@@ -304,7 +266,6 @@
     @Test
     public void testBuildAsyncWithNoAsyncExecutor() {
         ServicePoolBuilder.create(Service.class)
-                .withServiceName("serviceName")
                 .withServiceFactory(_serviceFactory)
                 .withCachingPolicy(_cachingPolicy)
                 .withHostDiscovery(_hostDiscovery)
@@ -315,7 +276,6 @@
     @Test
     public void testBuildAsync() {
         ServicePoolBuilder.create(Service.class)
-                .withServiceName("serviceName")
                 .withServiceFactory(_serviceFactory)
                 .withCachingPolicy(_cachingPolicy)
                 .withHostDiscovery(_hostDiscovery)
@@ -327,7 +287,6 @@
     @Test
     public void testBuildProxy() throws IOException {
         Service service = ServicePoolBuilder.create(Service.class)
-                .withServiceName("serviceName")
                 .withServiceFactory(_serviceFactory)
                 .withCachingPolicy(_cachingPolicy)
                 .withHostDiscovery(_hostDiscovery)
