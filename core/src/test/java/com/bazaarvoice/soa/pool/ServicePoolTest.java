--- conflicted
+++ resolved
@@ -24,6 +24,8 @@
 import org.mockito.invocation.InvocationOnMock;
 import org.mockito.stubbing.Answer;
 
+import java.io.Closeable;
+import java.io.IOException;
 import java.util.Set;
 import java.util.concurrent.CountDownLatch;
 import java.util.concurrent.Executors;
@@ -122,11 +124,7 @@
         );
 
         _pool = new ServicePool<Service>(Service.class, _ticker, _hostDiscovery, _serviceFactory,
-<<<<<<< HEAD
-                _healthCheckExecutor, true);
-=======
                 ServiceCachingPolicyBuilder.NO_CACHING, _healthCheckExecutor, true);
->>>>>>> db1bef74
     }
 
     @After
@@ -576,6 +574,39 @@
     }
 
     @Test
+    public void testProxyDoesNotOverrideClose() throws IOException {
+        // Because this proxy is created with shutdownPoolOnClose=false, the Service.close() method is passed
+        // through to the underlying service implementation.
+        Service service = _pool.newProxy(NEVER_RETRY, false);
+        service.close();
+
+        verify(FOO_SERVICE).close();
+        verify(_healthCheckExecutor, never()).shutdownNow();
+    }
+
+    @Test
+    public void testProxyDoesNotImplementCloseable() throws IOException {
+        Service service = _pool.newProxy(NEVER_RETRY, false);
+
+        assertFalse(service instanceof Closeable);
+    }
+
+    @Test
+    public void testProxyImplementsCloseable() throws IOException {
+        Service service = _pool.newProxy(NEVER_RETRY, true);
+
+        assertTrue(service instanceof Closeable);
+    }
+
+    @Test
+    public void testProxyShutsdownExecutorOnClose() throws IOException {
+        Service service = _pool.newProxy(NEVER_RETRY, true);
+        service.close();
+
+        verify(_healthCheckExecutor).shutdownNow();
+    }
+
+    @Test
     public void testInterruptsHealthCheckOnClose() throws InterruptedException {
         // Make it so that when we health check FOO that we block until an interrupted exception occurs
         final CountDownLatch inHealthCheckLatch = new CountDownLatch(1);
@@ -626,5 +657,7 @@
     }
 
     // A dummy interface for testing...
-    private static interface Service {}
+    private static interface Service {
+        void close();
+    }
 }