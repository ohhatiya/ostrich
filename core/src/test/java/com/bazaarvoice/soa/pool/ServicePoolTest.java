package com.bazaarvoice.soa.pool;

import com.bazaarvoice.soa.HostDiscovery;
import com.bazaarvoice.soa.LoadBalanceAlgorithm;
import com.bazaarvoice.soa.RetryPolicy;
import com.bazaarvoice.soa.ServiceCallback;
import com.bazaarvoice.soa.ServiceEndPoint;
import com.bazaarvoice.soa.ServiceFactory;
import com.bazaarvoice.soa.exceptions.MaxRetriesException;
import com.bazaarvoice.soa.exceptions.NoAvailableHostsException;
import com.bazaarvoice.soa.exceptions.NoSuitableHostsException;
import com.bazaarvoice.soa.exceptions.OnlyBadHostsException;
import com.bazaarvoice.soa.exceptions.ServiceException;
import com.google.common.base.Ticker;
import com.google.common.collect.ImmutableList;
import com.google.common.collect.Iterables;
import com.google.common.collect.Sets;
import com.google.common.util.concurrent.Futures;
import org.junit.After;
import org.junit.Before;
import org.junit.Test;
import org.mockito.ArgumentCaptor;
import org.mockito.Matchers;
import org.mockito.invocation.InvocationOnMock;
import org.mockito.stubbing.Answer;

import java.util.Set;
import java.util.concurrent.Future;
import java.util.concurrent.ScheduledExecutorService;
import java.util.concurrent.ScheduledFuture;
import java.util.concurrent.TimeUnit;
import java.util.concurrent.atomic.AtomicBoolean;

import static org.junit.Assert.assertEquals;
import static org.junit.Assert.assertFalse;
import static org.junit.Assert.assertSame;
import static org.junit.Assert.assertTrue;
import static org.junit.Assert.fail;
import static org.mockito.Matchers.any;
import static org.mockito.Matchers.anyBoolean;
import static org.mockito.Matchers.anyInt;
import static org.mockito.Matchers.anyLong;
import static org.mockito.Matchers.eq;
import static org.mockito.Mockito.mock;
import static org.mockito.Mockito.never;
import static org.mockito.Mockito.reset;
import static org.mockito.Mockito.verify;
import static org.mockito.Mockito.verifyZeroInteractions;
import static org.mockito.Mockito.when;

public class ServicePoolTest {
    private static final ServiceEndPoint FOO_ENDPOINT = mock(ServiceEndPoint.class);
    private static final ServiceEndPoint BAR_ENDPOINT = mock(ServiceEndPoint.class);
    private static final ServiceEndPoint BAZ_ENDPOINT = mock(ServiceEndPoint.class);
    private static final Service FOO_SERVICE = mock(Service.class);
    private static final Service BAR_SERVICE = mock(Service.class);
    private static final Service BAZ_SERVICE = mock(Service.class);
    private static final RetryPolicy NEVER_RETRY = mock(RetryPolicy.class);

    private Ticker _ticker;
    private HostDiscovery _hostDiscovery;
    private LoadBalanceAlgorithm _loadBalanceAlgorithm;
    private ServiceFactory<Service> _serviceFactory;
    private ScheduledExecutorService _healthCheckExecutor;
    private ScheduledFuture<?> _healthCheckScheduledFuture;
    private ServicePool<Service> _pool;

    @SuppressWarnings("unchecked")
    @Before
    public void setup() {
        //
        // This setup method takes the approach of building a reasonably useful ServicePool using mocks that can then be
        // customized by individual test methods to add whatever functionality they need to (or ignored completely).
        //

        _ticker = mock(Ticker.class);

        _hostDiscovery = mock(HostDiscovery.class);
        when(_hostDiscovery.getHosts()).thenReturn(ImmutableList.of(FOO_ENDPOINT, BAR_ENDPOINT, BAZ_ENDPOINT));

        _loadBalanceAlgorithm = mock(LoadBalanceAlgorithm.class);
        when(_loadBalanceAlgorithm.choose(any(Iterable.class))).thenAnswer(new Answer<ServiceEndPoint>() {
            @Override
            public ServiceEndPoint answer(InvocationOnMock invocation) throws Throwable {
                // Always choose the first endpoint.  This is probably fine since most tests will have just a single
                // endpoint available anyways.
                Iterable<ServiceEndPoint> endpoints = (Iterable<ServiceEndPoint>) invocation.getArguments()[0];
                return endpoints.iterator().next();
            }
        });

        _serviceFactory = (ServiceFactory<Service>) mock(ServiceFactory.class);
        when(_serviceFactory.create(FOO_ENDPOINT)).thenReturn(FOO_SERVICE);
        when(_serviceFactory.create(BAR_ENDPOINT)).thenReturn(BAR_SERVICE);
        when(_serviceFactory.create(BAZ_ENDPOINT)).thenReturn(BAZ_SERVICE);
        when(_serviceFactory.getLoadBalanceAlgorithm()).thenReturn(_loadBalanceAlgorithm);

        _healthCheckExecutor = mock(ScheduledExecutorService.class);
        when(_healthCheckExecutor.submit(any(Runnable.class))).then(new Answer<Future<?>>() {
            @Override
            public Future<?> answer(InvocationOnMock invocation) throws Throwable {
                // Execute the runnable on this thread...
                Runnable runnable = (Runnable) invocation.getArguments()[0];
                runnable.run();

                // The task is already complete, so the future should return null as per the ScheduledExecutorService
                // contract.
                return Futures.immediateFuture(null);
            }
        });

        _healthCheckScheduledFuture = mock(ScheduledFuture.class);
        when(_healthCheckExecutor.scheduleAtFixedRate((Runnable) any(), anyLong(), anyLong(), (TimeUnit) any())).then(
                new Answer<ScheduledFuture<?>>() {
                    @Override
                    public ScheduledFuture<?> answer(InvocationOnMock invocation) throws Throwable {
                        return _healthCheckScheduledFuture;
                    }
                }
        );

        _pool = new ServicePool<Service>(_ticker, _hostDiscovery, _serviceFactory, _healthCheckExecutor, true);
    }

    @After
    public void teardown() {
        _pool.close();
    }

    @Test
    public void testCallInvokedWithCorrectService() {
        Service expectedService = mock(Service.class);

        // Wire our expected service into the system
        when(_serviceFactory.create(FOO_ENDPOINT)).thenReturn(expectedService);

        // Don't leak service endpoints in real code!!!  This is just a test case.
        Service actualService = _pool.execute(NEVER_RETRY, new ServiceCallback<Service, Service>() {
            @Override
            public Service call(Service s) {
                return s;
            }
        });

        assertSame(expectedService, actualService);
    }

    @Test(expected = NoAvailableHostsException.class)
    public void testThrowsNoAvailableHostsExceptionWhenNoEndpointsAvailable() {
        // Host discovery sees no endpoints...
        when(_hostDiscovery.getHosts()).thenReturn(ImmutableList.<ServiceEndPoint>of());
        _pool.execute(NEVER_RETRY, null);
    }

    @Test(expected = OnlyBadHostsException.class)
    public void testThrowsOnlyBadHostsExceptionWhenOnlyBadEndpointsAvailable() {
        // Exhaust all of the endpoints...
        int numEndpointsAvailable = Iterables.size(_hostDiscovery.getHosts());
        for (int i = 0; i < numEndpointsAvailable; i++) {
            try {
                _pool.execute(NEVER_RETRY, new ServiceCallback<Service, Void>() {
                    @Override
                    public Void call(Service service) throws ServiceException {
                        throw new ServiceException();
                    }
                });
                fail();  // should have propagated service exception
            } catch (MaxRetriesException e) {
                // Expected
            }
        }

        // This should trigger a service exception because there are no more available endpoints.
        _pool.execute(NEVER_RETRY, null);
    }

    @Test(expected = NoSuitableHostsException.class)
    public void testThrowsNoSuitableHostsExceptionWhenLoadBalancerReturnsNull() {
        // Reset the load balance algorithm's setup and make it always return null.
        reset(_loadBalanceAlgorithm);
        when(_loadBalanceAlgorithm.choose(Matchers.<Iterable<ServiceEndPoint>>any())).thenReturn(null);

        boolean called = _pool.execute(NEVER_RETRY, new ServiceCallback<Service, Boolean>() {
            @Override
            public Boolean call(Service service) throws ServiceException {
                return true;
            }
        });
        assertFalse(called);
    }

    @Test
    public void testDoesNotRetryOnCallbackSuccess() {
        RetryPolicy retry = mock(RetryPolicy.class);
        _pool.execute(retry, new ServiceCallback<Service, Void>() {
            @Override
            public Void call(Service service) {
                return null;
            }
        });

        // Should have never called the retry strategy for anything.  This might change in the future if we implement
        // circuit breakers.
        verifyZeroInteractions(retry);
    }

    @Test
    public void testAttemptsToRetryOnServiceException() {
        RetryPolicy retry = mock(RetryPolicy.class);
        when(retry.allowRetry(anyInt(), anyLong())).thenReturn(false);

        try {
            _pool.execute(retry, new ServiceCallback<Service, Void>() {
                @Override
                public Void call(Service service) {
                    throw new ServiceException();
                }
            });

            fail();
        } catch (MaxRetriesException expected) {
            // We expect a service exception to happen since we're not going to be allowed to retry at all.
            // Make sure we asked the retry strategy if it was okay to retry one time (it said no).
            verify(retry).allowRetry(eq(1), anyLong());
        }
    }

    @Test
    public void testDoesNotAttemptToRetryOnNonServiceException() {
        RetryPolicy retry = mock(RetryPolicy.class);
        try {
            _pool.execute(retry, new ServiceCallback<Service, Void>() {
                @Override
                public Void call(Service service) throws ServiceException {
                    throw new NullPointerException();
                }
            });

            fail();
        } catch (NullPointerException expected) {
            verifyZeroInteractions(retry);
        }
    }

    @Test
    public void testKeepsRetryingUntilRetryPolicyReturnsFalse() {
        RetryPolicy retry = mock(RetryPolicy.class);
        when(retry.allowRetry(anyInt(), anyLong())).thenReturn(true, true, false);

        try {
            _pool.execute(retry, new ServiceCallback<Service, Void>() {
                @Override
                public Void call(Service service) throws ServiceException {
                    throw new ServiceException();
                }
            });

            fail();
        } catch (MaxRetriesException expected) {
            // Make sure we tried 3 times.
            verify(retry).allowRetry(eq(3), anyLong());
        }
    }

    @Test
    public void testRetriesWithDifferentServiceEndpoints() {
        RetryPolicy retry = mock(RetryPolicy.class);
        when(retry.allowRetry(anyInt(), anyLong())).thenReturn(true, true, false);

        // Each endpoint has a specific service that it's supposed to return.  Remember each service we've seen so
        // that we can make sure we saw the correct ones.
        final Set<Service> seenServices = Sets.newHashSet();

        try {
            _pool.execute(retry, new ServiceCallback<Service, Void>() {
                @Override
                public Void call(Service service) throws ServiceException {
                    seenServices.add(service);
                    throw new ServiceException();
                }
            });

            fail();
        } catch (MaxRetriesException expected) {
            assertEquals(Sets.newHashSet(FOO_SERVICE, BAR_SERVICE, BAZ_SERVICE), seenServices);
        }
    }

    @Test
    public void testSubmitsHealthCheckOnServiceException() {
        try {
            _pool.execute(NEVER_RETRY, new ServiceCallback<Service, Void>() {
                @Override
                public Void call(Service service) throws ServiceException {
                    throw new ServiceException();
                }
            });

            fail();
        } catch (MaxRetriesException expected) {
            // Expected exception
        }

        // Make sure we added a health check.
        verify(_healthCheckExecutor).submit(any(com.bazaarvoice.soa.pool.ServicePool.HealthCheck.class));
    }

    @Test
    public void testDoesNotSubmitHealthCheckOnNonServiceException() {
        try {
            _pool.execute(NEVER_RETRY, new ServiceCallback<Service, Void>() {
                @Override
                public Void call(Service service) throws ServiceException {
                    throw new NullPointerException();
                }
            });

            fail();
        } catch (NullPointerException expected) {
            // Expected exception
        }

        // Make sure we didn't add a health check.
        verify(_healthCheckExecutor, never()).submit(any(com.bazaarvoice.soa.pool.ServicePool.HealthCheck.class));
    }

    @Test
    public void testSchedulesPeriodicHealthCheckUponCreation() {
        // The pool was already created so the health check executor should have been used already.

        verify(_healthCheckExecutor).scheduleAtFixedRate(
                any(com.bazaarvoice.soa.pool.ServicePool.BatchHealthChecks.class),
                eq(com.bazaarvoice.soa.pool.ServicePool.HEALTH_CHECK_POLL_INTERVAL_IN_SECONDS),
                eq(com.bazaarvoice.soa.pool.ServicePool.HEALTH_CHECK_POLL_INTERVAL_IN_SECONDS),
                eq(TimeUnit.SECONDS));
    }

    @Test
    public void testCancelsPeriodicHealthCheckAfterClose() {
        // Future shouldn't be used until after we close...
        verifyZeroInteractions(_healthCheckScheduledFuture);

        _pool.close();
        verify(_healthCheckScheduledFuture).cancel(anyBoolean());
    }

    @Test
    public void testCallsHealthCheckAfterServiceException() throws InterruptedException {
        final AtomicBoolean healthCheckCalled = new AtomicBoolean(false);
        when(_serviceFactory.isHealthy(any(ServiceEndPoint.class))).then(new Answer<Boolean>() {
            @Override
            public Boolean answer(InvocationOnMock invocation) throws Throwable {
                healthCheckCalled.set(true);
                return false;
            }
        });

        try {
            _pool.execute(NEVER_RETRY, new ServiceCallback<Service, Void>() {
                @Override
                public Void call(Service service) throws ServiceException {
                    throw new ServiceException();
                }
            });

            fail();
        } catch (MaxRetriesException expected) {
            // Expected exception
        }

        // A health check should have been called...we use the equivalent of a same thread executor, so we know that
        // it's been called already.  No need to wait.
        assertTrue(healthCheckCalled.get());
    }

    @Test
    public void testDoesNotCallHealthCheckAfterNonServiceException() throws InterruptedException {
        try {
            _pool.execute(NEVER_RETRY, new ServiceCallback<Service, Void>() {
                @Override
                public Void call(Service service) throws ServiceException {
                    throw new NullPointerException();
                }
            });

            fail();
        } catch (NullPointerException expected) {
            // Expected exception
        }

        // Make sure we never tried to call any health checks
        verify(_serviceFactory, never()).isHealthy(any(ServiceEndPoint.class));
    }

    @Test
    public void testAllowsEndpointToBeUsedAgainAfterSuccessfulHealthCheck() {
        // Only allow BAZ to have a valid health check -- we know based on the load balance strategy that this
        // will be the last failed endpoint
        when(_serviceFactory.isHealthy(eq(BAZ_ENDPOINT))).thenReturn(true);

        // Exhaust all of the endpoints...
        int numEndpointsAvailable = Iterables.size(_hostDiscovery.getHosts());
        for (int i = 0; i < numEndpointsAvailable; i++) {
            try {
                _pool.execute(NEVER_RETRY, new ServiceCallback<Service, Void>() {
                    @Override
                    public Void call(Service service) throws ServiceException {
                        throw new ServiceException();
                    }
                });
                fail();  // should have propagated service exception
            } catch (MaxRetriesException e) {
                // Expected
            }
        }

        // BAZ should still be healthy, so this shouldn't throw an exception.
        Service usedService = _pool.execute(NEVER_RETRY, new ServiceCallback<Service, Service>() {
            @Override
            public Service call(Service service) throws ServiceException {
                return service;
            }
        });
        assertSame(BAZ_SERVICE, usedService);
    }

    @Test
    public void testBatchHealthCheckAllowsEndpointToBeUsedAgainAfterSuccessfulHealthCheck() {
        // Exhaust all of the endpoints...
        int numEndpointsAvailable = Iterables.size(_hostDiscovery.getHosts());
        for (int i = 0; i < numEndpointsAvailable; i++) {
            try {
                _pool.execute(NEVER_RETRY, new ServiceCallback<Service, Void>() {
                    @Override
                    public Void call(Service service) throws ServiceException {
                        throw new ServiceException();
                    }
                });
                fail();  // should have propagated service exception
            } catch (MaxRetriesException e) {
                // Expected
            }
        }

        // Set it up so that when we health check FOO, that it becomes healthy.
        when(_serviceFactory.isHealthy(FOO_ENDPOINT)).thenReturn(true);

        // Capture the BatchHealthChecks runnable that was registered with the executor so that we can execute it.
        ArgumentCaptor<Runnable> check = ArgumentCaptor.forClass(Runnable.class);
        verify(_healthCheckExecutor).scheduleAtFixedRate(check.capture(), anyLong(), anyLong(), any(TimeUnit.class));

        // Execute the background health checks, this should make FOO healthy again.
        check.getValue().run();

        // FOO should be healthy so we shouldn't get an exception.
        Service usedService = _pool.execute(NEVER_RETRY, new ServiceCallback<Service, Service>() {
            @Override
            public Service call(Service service) throws ServiceException {
                return service;
            }
        });
        assertSame(FOO_SERVICE, usedService);
    }

    @SuppressWarnings("unchecked")
    @Test
    public void testBadEndpointIsNoLongerHealthCheckedAfterHostDiscoveryRemovesIt() {
        // Redefine the endpoints that HostDiscovery knows about to be only FOO
        when(_hostDiscovery.getHosts()).thenReturn(ImmutableList.of(FOO_ENDPOINT));

        // Make it so that FOO is considered bad...
        try {
            _pool.execute(NEVER_RETRY, new ServiceCallback<Service, Void>() {
                @Override
                public Void call(Service service) throws ServiceException {
                    throw new ServiceException();
                }
            });
            fail();  // should have propagated service exception
        } catch (MaxRetriesException e) {
            // Expected
        }

        // At this point the health check for FOO would have been executed since it just failed.  We're going to
        // reset the serviceFactory mock at this point so that we forget that that has happened.  Once we reset it,
        // it's not going to be good for much, but the rest of this test fortunately doesn't interact with it.
        reset(_serviceFactory);

        // Capture the endpoint listener that was registered with HostDiscovery
        ArgumentCaptor<HostDiscovery.EndpointListener> listener = ArgumentCaptor.forClass(
                HostDiscovery.EndpointListener.class);
        verify(_hostDiscovery).addListener(listener.capture());

        // Now, have HostDiscovery fire an event saying that FOO has been removed
        listener.getValue().onEndpointRemoved(FOO_ENDPOINT);

        // Capture the BatchHealthChecks runnable that was registered with the executor so that we can execute it.
        ArgumentCaptor<Runnable> check = ArgumentCaptor.forClass(Runnable.class);
        verify(_healthCheckExecutor).scheduleAtFixedRate(check.capture(), anyLong(), anyLong(), any(TimeUnit.class));

        // Execute the background health checks, this shouldn't check FOO at all
        check.getValue().run();

        verify(_serviceFactory, never()).isHealthy(eq(FOO_ENDPOINT));
    }

    @Test
    public void testBadEndpointDisappearingFromHostDiscoveryDuringCallback() {
        // Redefine the endpoints that HostDiscovery knows about to be only FOO
        when(_hostDiscovery.getHosts()).thenReturn(ImmutableList.of(FOO_ENDPOINT));

        // Capture the endpoint listener that was registered with HostDiscovery
        final ArgumentCaptor<HostDiscovery.EndpointListener> listener = ArgumentCaptor.forClass(
                HostDiscovery.EndpointListener.class);
        verify(_hostDiscovery).addListener(listener.capture());

        try {
            _pool.execute(NEVER_RETRY, new ServiceCallback<Service, Void>() {
                @Override
                public Void call(Service service) throws ServiceException {
                    // Have HostDiscovery tell the ServicePool that FOO is gone.
                    listener.getValue().onEndpointRemoved(FOO_ENDPOINT);

                    // Now fail this request, this shouldn't result with any bad endpoints
                    throw new ServiceException();
                }
            });
            fail();  // should have propagated service exception
        } catch (MaxRetriesException e) {
            // Expected
        }

        // At this point the bad endpoints list should be empty
        assertTrue(_pool.getBadEndpoints().isEmpty());
    }

    @Test
<<<<<<< HEAD
    public void testIsHealthyHandlesExceptions() {
        when(_serviceFactory.isHealthy(any(ServiceEndPoint.class))).thenThrow(new RuntimeException());

        // Even though an exception was thrown we shouldn't see it, instead false should be returned from isHealthy
        assertFalse(_pool.isHealthy(FOO_ENDPOINT));
=======
    public void testCloseMultipleTimes() {
        _pool.close();
        _pool.close();
    }

    @Test
    public void testDoesNotShutdownExecutorOnClose() {
        ServicePool<Service> pool = new ServicePool<Service>(_ticker, _hostDiscovery, _serviceFactory,
                _healthCheckExecutor, false);
        pool.close();

        verify(_healthCheckExecutor, never()).shutdown();
    }

    @Test
    public void testDoesShutdownExecutorOnClose() {
        ServicePool<Service> pool = new ServicePool<Service>(_ticker, _hostDiscovery, _serviceFactory,
                _healthCheckExecutor, true);
        pool.close();

        verify(_healthCheckExecutor).shutdown();
>>>>>>> 32e95b4b
    }

    // A dummy interface for testing...
    private static interface Service {}
}<|MERGE_RESOLUTION|>--- conflicted
+++ resolved
@@ -535,13 +535,14 @@
     }
 
     @Test
-<<<<<<< HEAD
     public void testIsHealthyHandlesExceptions() {
         when(_serviceFactory.isHealthy(any(ServiceEndPoint.class))).thenThrow(new RuntimeException());
 
         // Even though an exception was thrown we shouldn't see it, instead false should be returned from isHealthy
         assertFalse(_pool.isHealthy(FOO_ENDPOINT));
-=======
+    }
+
+    @Test
     public void testCloseMultipleTimes() {
         _pool.close();
         _pool.close();
@@ -563,7 +564,6 @@
         pool.close();
 
         verify(_healthCheckExecutor).shutdown();
->>>>>>> 32e95b4b
     }
 
     // A dummy interface for testing...
