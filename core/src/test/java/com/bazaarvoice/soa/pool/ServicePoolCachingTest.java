package com.bazaarvoice.soa.pool;

import com.bazaarvoice.soa.HostDiscovery;
import com.bazaarvoice.soa.LoadBalanceAlgorithm;
import com.bazaarvoice.soa.RetryPolicy;
import com.bazaarvoice.soa.ServiceCallback;
import com.bazaarvoice.soa.ServiceEndPoint;
import com.bazaarvoice.soa.ServiceFactory;
import com.bazaarvoice.soa.ServicePoolStatistics;
import com.bazaarvoice.soa.exceptions.MaxRetriesException;
import com.bazaarvoice.soa.exceptions.ServiceException;
import com.google.common.base.Throwables;
import com.google.common.base.Ticker;
import com.google.common.collect.ImmutableList;
import com.google.common.collect.Lists;
import com.google.common.util.concurrent.Futures;
import org.junit.After;
import org.junit.Before;
import org.junit.Test;
import org.mockito.ArgumentCaptor;
import org.mockito.invocation.InvocationOnMock;
import org.mockito.stubbing.Answer;

import java.util.List;
import java.util.concurrent.Callable;
import java.util.concurrent.CountDownLatch;
import java.util.concurrent.ExecutionException;
import java.util.concurrent.ExecutorService;
import java.util.concurrent.Executors;
import java.util.concurrent.Future;
import java.util.concurrent.ScheduledExecutorService;
import java.util.concurrent.ScheduledFuture;
import java.util.concurrent.TimeUnit;

import static org.junit.Assert.assertNotSame;
import static org.junit.Assert.assertSame;
import static org.junit.Assert.assertTrue;
import static org.junit.Assert.fail;
import static org.mockito.Matchers.any;
import static org.mockito.Matchers.anyLong;
import static org.mockito.Mockito.mock;
import static org.mockito.Mockito.verify;
import static org.mockito.Mockito.when;

public class ServicePoolCachingTest {
    private static final ServiceEndPoint FOO_ENDPOINT = mock(ServiceEndPoint.class);
    private static final RetryPolicy NEVER_RETRY = mock(RetryPolicy.class);

    private static final ServiceCachingPolicy CACHE_ONE_INSTANCE_PER_ENDPOINT = new ServiceCachingPolicyBuilder()
            .withMaxNumServiceInstancesPerEndPoint(1)
            .build();

    private static final ServiceCallback<Service, Service> IDENTITY_CALLBACK = new ServiceCallback<Service, Service>() {
        @Override
        public Service call(Service service) throws ServiceException {
            return service;
        }
    };

    private Ticker _ticker;
    private HostDiscovery _hostDiscovery;
    private ServiceFactory<Service> _serviceFactory;
    private LoadBalanceAlgorithm _loadBalanceAlgorithm;
    private ScheduledExecutorService _healthCheckExecutor;
    private List<ServicePool<Service>> _pools = Lists.newArrayList();

    @SuppressWarnings("unchecked")
    @Before
    public void setup() {
        //
        // This setup method takes the approach of building a reasonably useful ServicePool using mocks that can then be
        // customized by individual test methods to add whatever functionality they need to (or ignored completely).
        //

        _ticker = mock(Ticker.class);

        _hostDiscovery = mock(HostDiscovery.class);
        when(_hostDiscovery.getHosts()).thenReturn(ImmutableList.of(FOO_ENDPOINT));
        when(_hostDiscovery.contains(FOO_ENDPOINT)).thenReturn(true);

        _loadBalanceAlgorithm = mock(LoadBalanceAlgorithm.class);
        when(_loadBalanceAlgorithm.choose(any(Iterable.class), any(ServicePoolStatistics.class)))
                .thenReturn(FOO_ENDPOINT);

        _serviceFactory = (ServiceFactory<Service>) mock(ServiceFactory.class);
        when(_serviceFactory.getServiceName()).thenReturn(Service.class.getSimpleName());
        when(_serviceFactory.create(any(ServiceEndPoint.class))).then(new Answer<Service>() {
            @Override
            public Service answer(InvocationOnMock invocation) throws Throwable {
                return mock(Service.class);
            }
        });
        when(_serviceFactory.isRetriableException(any(Exception.class))).thenReturn(true);

        _healthCheckExecutor = mock(ScheduledExecutorService.class);
        when(_healthCheckExecutor.submit(any(Runnable.class))).then(new Answer<Future<?>>() {
            @Override
            public Future<?> answer(InvocationOnMock invocation) throws Throwable {
                // Execute the runnable on this thread...
                Runnable runnable = (Runnable) invocation.getArguments()[0];
                runnable.run();

                // The task is already complete, so the future should return null as per the ScheduledExecutorService
                // contract.
                return Futures.immediateFuture(null);
            }
        });
        when(_healthCheckExecutor.scheduleAtFixedRate((Runnable) any(), anyLong(), anyLong(), (TimeUnit) any())).then(
                new Answer<ScheduledFuture<?>>() {
                    @Override
                    public ScheduledFuture<?> answer(InvocationOnMock invocation) throws Throwable {
                        return mock(ScheduledFuture.class);
                    }
                }
        );
    }

    @After
    public void teardown() {
        for (ServicePool<Service> pool : _pools) {
            pool.close();
        }
    }

    @Test
    public void testServiceInstanceIsCached() {
        ServicePool<Service> pool = newPool(CACHE_ONE_INSTANCE_PER_ENDPOINT);
        Service service = pool.execute(NEVER_RETRY, IDENTITY_CALLBACK);

        assertSame(service, pool.execute(NEVER_RETRY, IDENTITY_CALLBACK));
    }

    @Test
    public void testEvictsAllCachedInstancesWhenHostDiscoveryRemovesEndPoint() {
        ServicePool<Service> pool = newPool(CACHE_ONE_INSTANCE_PER_ENDPOINT);
        Service service = pool.execute(NEVER_RETRY, IDENTITY_CALLBACK);

        // Capture the end point listener that was registered with HostDiscovery
        ArgumentCaptor<HostDiscovery.EndPointListener> listener = ArgumentCaptor.forClass(
                HostDiscovery.EndPointListener.class);
        verify(_hostDiscovery).addListener(listener.capture());

        // Remove the end point from host discovery then add it back
        listener.getValue().onEndPointRemoved(FOO_ENDPOINT);
        listener.getValue().onEndPointAdded(FOO_ENDPOINT);

        assertNotSame(service, pool.execute(NEVER_RETRY, IDENTITY_CALLBACK));
    }

    @Test
    public void testEvictsCachedInstancesOnServiceException() {
        ServicePool<Service> pool = newPool(CACHE_ONE_INSTANCE_PER_ENDPOINT);
        Service service = pool.execute(NEVER_RETRY, IDENTITY_CALLBACK);

        // Set it up so that when we health check FOO, that it becomes healthy.
        when(_serviceFactory.isHealthy(FOO_ENDPOINT)).thenReturn(true);

        // Cause a service exception, the health check will happen inline and will mark the end point as valid again
        try {
            pool.execute(NEVER_RETRY, new ServiceCallback<Service, Void>() {
                @Override
                public Void call(Service service) throws ServiceException {
                    throw new ServiceException();
                }
            });
            fail();
        } catch (MaxRetriesException expected) {
            // Expected
        }

        assertNotSame(service, pool.execute(NEVER_RETRY, IDENTITY_CALLBACK));
    }

    @Test
    public void testDoesNotEvictCachedInstancesOnNonRetriableException() {
        when(_serviceFactory.isRetriableException(any(Exception.class))).thenReturn(false);

        ServicePool<Service> pool = newPool(CACHE_ONE_INSTANCE_PER_ENDPOINT);
        Service service = pool.execute(NEVER_RETRY, IDENTITY_CALLBACK);

        // Cause an exception, this won't trigger a health check since it's not a ServiceException.
        try {
            pool.execute(NEVER_RETRY, new ServiceCallback<Service, Void>() {
                @Override
                public Void call(Service service) throws ServiceException {
                    throw new NullPointerException();
                }
            });
            fail();
        } catch (NullPointerException expected) {
            // Expected
        }

        assertSame(service, pool.execute(NEVER_RETRY, IDENTITY_CALLBACK));
    }

    @Test
    public void testWithServiceExceptionRemoving() throws ExecutionException, InterruptedException {
        final ServicePool<Service> pool = newPool(CACHE_ONE_INSTANCE_PER_ENDPOINT);
        final CountDownLatch canReturn = new CountDownLatch(1);

        // Set it up so that when we health check FOO, that it becomes healthy.
        when(_serviceFactory.isHealthy(FOO_ENDPOINT)).thenReturn(true);

        final CountDownLatch callableStarted = new CountDownLatch(1);
        ExecutorService executor = Executors.newSingleThreadExecutor();
        try {
            Future<Service> serviceFuture = executor.submit(new Callable<Service>() {
                @Override
                public Service call() throws Exception {
                    return pool.execute(NEVER_RETRY, new ServiceCallback<Service, Service>() {
                        @Override
                        public Service call(Service service) throws ServiceException {
                            callableStarted.countDown();

                            // Block until we're allowed to return
                            try {
                                canReturn.await(10, TimeUnit.SECONDS);
                            } catch (InterruptedException e) {
                                throw Throwables.propagate(e);
                            }

                            return service;
                        }
                    });
                }
            });

            // Wait until the callable has definitely started and allocated a service instance...
            assertTrue(callableStarted.await(10, TimeUnit.SECONDS));

            // Throw an exception so that the end point is marked as bad and removed from the cache
            try {
                pool.execute(NEVER_RETRY, new ServiceCallback<Service, Void>() {
                    @Override
                    public Void call(Service service) throws ServiceException {
                        throw new ServiceException();
                    }
                });
                fail();
            } catch (MaxRetriesException expected) {
                // expected exception
            }

            // Let the initial callback terminate...
            canReturn.countDown();

            assertNotSame(serviceFuture.get(), pool.execute(NEVER_RETRY, IDENTITY_CALLBACK));
        } finally {
            executor.shutdown();
        }
    }

    @Test
    public void testWithHostDiscoveryRemoving() throws ExecutionException, InterruptedException {
        final ServicePool<Service> pool = newPool(CACHE_ONE_INSTANCE_PER_ENDPOINT);
        final CountDownLatch canReturn = new CountDownLatch(1);

        // Set it up so that when we health check FOO, that it becomes healthy.
        when(_serviceFactory.isHealthy(FOO_ENDPOINT)).thenReturn(true);

        final CountDownLatch callableStarted = new CountDownLatch(1);

        ExecutorService executor = Executors.newSingleThreadExecutor();
        try {
            Future<Service> serviceFuture = executor.submit(new Callable<Service>() {
                @Override
                public Service call() throws Exception {
                    return pool.execute(NEVER_RETRY, new ServiceCallback<Service, Service>() {
                        @Override
                        public Service call(Service service) throws ServiceException {
                            callableStarted.countDown();

                            // Block until we're allowed to return
                            try {
                                canReturn.await(10, TimeUnit.SECONDS);
                            } catch (InterruptedException e) {
                                throw Throwables.propagate(e);
                            }

                            return service;
                        }
                    });
                }
            });

            // Wait until the callable has definitely started and allocated a service instance...
            assertTrue(callableStarted.await(10, TimeUnit.SECONDS));


            // Capture the end point listener that was registered with HostDiscovery
            ArgumentCaptor<HostDiscovery.EndPointListener> listener = ArgumentCaptor.forClass(
                    HostDiscovery.EndPointListener.class);
            verify(_hostDiscovery).addListener(listener.capture());

            // Remove the end point from host discovery then add it back
            listener.getValue().onEndPointRemoved(FOO_ENDPOINT);
            listener.getValue().onEndPointAdded(FOO_ENDPOINT);

            // Let the initial callback terminate...
            canReturn.countDown();

            assertNotSame(serviceFuture.get(), pool.execute(NEVER_RETRY, IDENTITY_CALLBACK));
        } finally {
            executor.shutdown();
        }
    }

    private ServicePool<Service> newPool(ServiceCachingPolicy cachingPolicy) {
        ServicePool<Service> pool = new ServicePool<Service>(_ticker, _hostDiscovery, _serviceFactory,
<<<<<<< HEAD
                cachingPolicy, null, _loadBalanceAlgorithm, _healthCheckExecutor, true);
=======
                cachingPolicy, _loadBalanceAlgorithm, _healthCheckExecutor, true);
>>>>>>> 88753913
        _pools.add(pool);
        return pool;
    }

    private interface Service {}
}<|MERGE_RESOLUTION|>--- conflicted
+++ resolved
@@ -308,11 +308,7 @@
 
     private ServicePool<Service> newPool(ServiceCachingPolicy cachingPolicy) {
         ServicePool<Service> pool = new ServicePool<Service>(_ticker, _hostDiscovery, _serviceFactory,
-<<<<<<< HEAD
                 cachingPolicy, null, _loadBalanceAlgorithm, _healthCheckExecutor, true);
-=======
-                cachingPolicy, _loadBalanceAlgorithm, _healthCheckExecutor, true);
->>>>>>> 88753913
         _pools.add(pool);
         return pool;
     }
