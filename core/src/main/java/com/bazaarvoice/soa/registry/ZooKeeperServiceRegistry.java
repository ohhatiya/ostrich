package com.bazaarvoice.soa.registry;

import com.bazaarvoice.soa.ServiceEndPoint;
import com.bazaarvoice.soa.ServiceEndPointJsonCodec;
import com.bazaarvoice.soa.ServiceRegistry;
import com.bazaarvoice.soa.metrics.Metrics;
import com.bazaarvoice.zookeeper.ZooKeeperConnection;
import com.bazaarvoice.zookeeper.recipes.ZooKeeperPersistentEphemeralNode;
import com.google.common.annotations.VisibleForTesting;
import com.google.common.base.Charsets;
import com.google.common.collect.Maps;
import com.netflix.curator.utils.ZKPaths;
import com.yammer.metrics.core.Gauge;
import org.apache.zookeeper.CreateMode;
import org.joda.time.DateTime;
import org.joda.time.DateTimeZone;
import org.joda.time.format.DateTimeFormatter;
import org.joda.time.format.ISODateTimeFormat;

import java.io.IOException;
import java.util.Map;
import java.util.concurrent.TimeUnit;

import static com.google.common.base.Preconditions.checkArgument;
import static com.google.common.base.Preconditions.checkNotNull;
import static com.google.common.base.Preconditions.checkState;

/**
 * A <code>ServiceRegistry</code> implementation that uses ZooKeeper as its backing data store.
 */
public class ZooKeeperServiceRegistry implements ServiceRegistry
{
    /** The root path in ZooKeeper for where service registrations are stored. */
    @VisibleForTesting
    static final String ROOT_SERVICES_PATH = "ostrich";

    /** Maximum number of bytes that can be stored on a node in ZooKeeper. */
    @VisibleForTesting
    static final int MAX_DATA_SIZE = 1024 * 1024;

    // All dates are represented in ISO-8601 format and in the UTC time zone.
    @VisibleForTesting
    static final DateTimeFormatter ISO8601 = ISODateTimeFormat.dateTime().withZoneUTC();

    private final NodeFactory _nodeFactory;
    private volatile boolean _closed = false;

    /** The ephemeral data that's been written to ZooKeeper.  Saved in case the connection is lost and then regained. */
    private final Map<String, ZooKeeperPersistentEphemeralNode> _nodes = Maps.newConcurrentMap();

    private final Metrics _metrics = new Metrics(ZooKeeperServiceRegistry.class);

    public ZooKeeperServiceRegistry(ZooKeeperConnection connection) {
<<<<<<< HEAD
        checkNotNull(connection);
        _zooKeeperConnection = connection;
        _metrics.newGauge("registered-end-points", new Gauge<Integer>() {
            @Override
            public Integer value() {
                return _nodes.size();
            }
        });
=======
        this(new NodeFactory(connection));
    }

    @VisibleForTesting
    ZooKeeperServiceRegistry(NodeFactory nodeFactory) {
        _nodeFactory = checkNotNull(nodeFactory);
>>>>>>> c0a836e5
    }

    /** {@inheritDoc} */
    @Override
    public void register(ServiceEndPoint endPoint) {
        register(endPoint, true);
    }

    @VisibleForTesting
    void register(ServiceEndPoint endPoint, boolean includeRegistrationTime) {
        checkState(!_closed);
        checkNotNull(endPoint);

        Map<String, Object> registrationData = Maps.newHashMap();
        if (includeRegistrationTime) {
            DateTime now = DateTime.now().toDateTime(DateTimeZone.UTC);
            registrationData.put("registration-time", ISO8601.print(now));
        }

        byte[] data = ServiceEndPointJsonCodec.toJson(endPoint, registrationData).getBytes(Charsets.UTF_8);
        checkState(data.length < MAX_DATA_SIZE, "Serialized form of ServiceEndPoint must be < 1MB.");

        String path = makeEndPointPath(endPoint);
        ZooKeeperPersistentEphemeralNode oldNode = _nodes.put(path, _nodeFactory.create(path, data));
        if (oldNode != null) {
            closeNode(oldNode);
        }
    }

    /** {@inheritDoc} */
    @Override
    public void unregister(ServiceEndPoint endPoint) {
        checkState(!_closed);
        checkNotNull(endPoint);

        String path = makeEndPointPath(endPoint);
        ZooKeeperPersistentEphemeralNode node = _nodes.remove(path);
        if (node != null) {
            closeNode(node);
        }
    }

    @Override
    public synchronized void close() throws IOException {
        if (_closed) {
            return;
        }

        _closed = true;

        for (ZooKeeperPersistentEphemeralNode node : _nodes.values()) {
            closeNode(node);
        }
        _nodes.clear();
        _metrics.close();
    }

    private void closeNode(ZooKeeperPersistentEphemeralNode node) {
        node.close(10, TimeUnit.SECONDS);
    }

    /**
     * Construct the path in ZooKeeper to where a service's children live.
     * @param serviceName The name of the service to get the ZooKeeper path for.
     * @return The ZooKeeper path.
     */
    public static String makeServicePath(String serviceName) {
        checkNotNull(serviceName);
        checkArgument(!"".equals(serviceName));
        return ZKPaths.makePath(ROOT_SERVICES_PATH, serviceName);
    }

    /**
     * Convert a <code>ServiceEndPoint</code> into the path in ZooKeeper where it will be registered.
     * @param endPoint The service end point to get the ZooKeeper path for.
     * @return The ZooKeeper path.
     */
    @VisibleForTesting
    static String makeEndPointPath(ServiceEndPoint endPoint) {
        String servicePath = makeServicePath(endPoint.getServiceName());
        String id = endPoint.getId();
        return ZKPaths.makePath(servicePath, id);
    }

    @VisibleForTesting
    static class NodeFactory {
        private final ZooKeeperConnection _connection;

        NodeFactory(ZooKeeperConnection connection) {
            _connection = checkNotNull(connection);
        }

        ZooKeeperPersistentEphemeralNode create(String path, byte[] data) {
            return new ZooKeeperPersistentEphemeralNode(_connection, path, data, CreateMode.EPHEMERAL);
        }
    }
}<|MERGE_RESOLUTION|>--- conflicted
+++ resolved
@@ -51,23 +51,18 @@
     private final Metrics _metrics = new Metrics(ZooKeeperServiceRegistry.class);
 
     public ZooKeeperServiceRegistry(ZooKeeperConnection connection) {
-<<<<<<< HEAD
-        checkNotNull(connection);
-        _zooKeeperConnection = connection;
+        this(new NodeFactory(connection));
+    }
+
+    @VisibleForTesting
+    ZooKeeperServiceRegistry(NodeFactory nodeFactory) {
+        _nodeFactory = checkNotNull(nodeFactory);
         _metrics.newGauge("registered-end-points", new Gauge<Integer>() {
             @Override
             public Integer value() {
                 return _nodes.size();
             }
         });
-=======
-        this(new NodeFactory(connection));
-    }
-
-    @VisibleForTesting
-    ZooKeeperServiceRegistry(NodeFactory nodeFactory) {
-        _nodeFactory = checkNotNull(nodeFactory);
->>>>>>> c0a836e5
     }
 
     /** {@inheritDoc} */
