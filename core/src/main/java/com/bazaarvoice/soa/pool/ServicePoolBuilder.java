--- conflicted
+++ resolved
@@ -3,19 +3,13 @@
 import com.bazaarvoice.soa.HostDiscovery;
 import com.bazaarvoice.soa.HostDiscoverySource;
 import com.bazaarvoice.soa.LoadBalanceAlgorithm;
-<<<<<<< HEAD
 import com.bazaarvoice.soa.PartitionContext;
-=======
->>>>>>> 88753913
 import com.bazaarvoice.soa.RetryPolicy;
 import com.bazaarvoice.soa.ServiceFactory;
 import com.bazaarvoice.soa.discovery.ZooKeeperHostDiscovery;
 import com.bazaarvoice.soa.loadbalance.RandomAlgorithm;
-<<<<<<< HEAD
 import com.bazaarvoice.soa.partition.PartitionFilter;
 import com.bazaarvoice.soa.partition.PartitionKey;
-=======
->>>>>>> 88753913
 import com.bazaarvoice.zookeeper.ZooKeeperConnection;
 import com.google.common.annotations.VisibleForTesting;
 import com.google.common.base.Strings;
@@ -42,11 +36,8 @@
     private String _serviceName;
     private ScheduledExecutorService _healthCheckExecutor;
     private ServiceCachingPolicy _cachingPolicy;
-<<<<<<< HEAD
     private PartitionFilter _partitionFilter;
     private PartitionContextSupplier _partitionContextSupplier;
-=======
->>>>>>> 88753913
     private LoadBalanceAlgorithm _loadBalanceAlgorithm = new RandomAlgorithm();
     private ExecutorService _asyncExecutor;
 
@@ -61,12 +52,8 @@
     /**
      * Adds a {@link HostDiscoverySource} instance to the builder.  Multiple instances of {@code HostDiscoverySource}
      * may be specified.  The service pool will use the first source to return a non-null instance of
-<<<<<<< HEAD
-     * {@link HostDiscovery} for the service name configured by {@link #withServiceName(String)}.
-=======
      * {@link HostDiscovery} for the service name provided by the {@link ServiceFactory#getServiceName()} method of
      * the factory configured by {@link #withServiceFactory}.
->>>>>>> 88753913
      *
      * @param hostDiscoverySource a host discovery source to use to find the {@link HostDiscovery} when constructing
      * the {@link ServicePool}
@@ -120,20 +107,6 @@
     }
 
     /**
-<<<<<<< HEAD
-     * Sets the service name used by host discovery to identify service end points that implement the service.
-     * <p>
-     * @param serviceName the service name used to register end points with the service registry.
-     * @return this
-     */
-    public ServicePoolBuilder<S> withServiceName(String serviceName) {
-        _serviceName = checkNotNull(serviceName);
-        return this;
-    }
-
-    /**
-=======
->>>>>>> 88753913
      * Adds a {@code ServiceFactory} instance to the builder.  The {@code ServiceFactory#configure} method will be
      * called at this time to allow the {@code ServiceFactory} to set service pool settings on the builder.
      * <p>
@@ -142,11 +115,8 @@
      */
     public ServicePoolBuilder<S> withServiceFactory(ServiceFactory<S> serviceFactory) {
         _serviceFactory = checkNotNull(serviceFactory);
-<<<<<<< HEAD
-=======
         checkArgument(!Strings.isNullOrEmpty(serviceFactory.getServiceName()), "Service name must be configured");
         _serviceName = serviceFactory.getServiceName();
->>>>>>> 88753913
         _serviceFactory.configure(this);
         return this;
     }
@@ -194,7 +164,6 @@
     }
 
     /**
-<<<<<<< HEAD
      * Uses the specified partition filter on every service pool operation to narrow down the set of end points that
      * may be used to service a particular request.
      *
@@ -226,10 +195,6 @@
     /**
      * Sets the {@code LoadBalanceAlgorithm} that should be used for this service.
      *
-=======
-     * Sets the {@code LoadBalanceAlgorithm} that should be used for this service.
-     * <p>
->>>>>>> 88753913
      * @param algorithm A load balance algorithm to choose between available end points for the service.
      * @return this
      */
@@ -257,10 +222,6 @@
 
         boolean shutdownAsyncExecutorOnClose = (_asyncExecutor == null);
         if (_asyncExecutor == null) {
-<<<<<<< HEAD
-            String serviceName = checkNotNull(_serviceName, "Service name must be configured.");
-=======
->>>>>>> 88753913
             ThreadFactory threadFactory = new ThreadFactoryBuilder()
                     .setNameFormat(_serviceName + "-AsyncExecutorThread-%d")
                     .setDaemon(true)
@@ -290,12 +251,7 @@
     ServicePool<S> buildInternal() {
         checkNotNull(_serviceFactory);
 
-<<<<<<< HEAD
-        String serviceName = checkNotNull(_serviceName, "Service name must be configured.");
-        HostDiscovery hostDiscovery = findHostDiscovery(serviceName);
-=======
         HostDiscovery hostDiscovery = findHostDiscovery(_serviceName);
->>>>>>> 88753913
 
         if (_cachingPolicy == null) {
             _cachingPolicy = ServiceCachingPolicyBuilder.NO_CACHING;
@@ -310,13 +266,8 @@
             _healthCheckExecutor = Executors.newScheduledThreadPool(DEFAULT_NUM_HEALTH_CHECK_THREADS, threadFactory);
         }
 
-<<<<<<< HEAD
         return new ServicePool<S>(Ticker.systemTicker(), hostDiscovery, _serviceFactory, _cachingPolicy,
                 _partitionFilter, _loadBalanceAlgorithm, _healthCheckExecutor, shutdownHealthCheckExecutorOnClose);
-=======
-        return new ServicePool<S>(Ticker.systemTicker(), hostDiscovery, _serviceFactory,
-                _cachingPolicy, _loadBalanceAlgorithm, _healthCheckExecutor, shutdownHealthCheckExecutorOnClose);
->>>>>>> 88753913
     }
 
     private HostDiscovery findHostDiscovery(String serviceName) {
