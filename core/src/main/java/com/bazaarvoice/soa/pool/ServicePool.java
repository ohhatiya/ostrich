package com.bazaarvoice.soa.pool;

import com.bazaarvoice.soa.HostDiscovery;
import com.bazaarvoice.soa.LoadBalanceAlgorithm;
import com.bazaarvoice.soa.RetryPolicy;
import com.bazaarvoice.soa.ServiceCallback;
import com.bazaarvoice.soa.ServiceEndPoint;
import com.bazaarvoice.soa.ServiceFactory;
import com.bazaarvoice.soa.ServicePoolStatistics;
import com.bazaarvoice.soa.exceptions.MaxRetriesException;
import com.bazaarvoice.soa.exceptions.NoAvailableHostsException;
import com.bazaarvoice.soa.exceptions.NoSuitableHostsException;
import com.bazaarvoice.soa.exceptions.OnlyBadHostsException;
import com.bazaarvoice.soa.exceptions.ServiceException;
import com.google.common.annotations.VisibleForTesting;
import com.google.common.base.Predicate;
import com.google.common.base.Predicates;
import com.google.common.base.Stopwatch;
import com.google.common.base.Throwables;
import com.google.common.base.Ticker;
import com.google.common.cache.CacheBuilder;
import com.google.common.collect.ImmutableSet;
import com.google.common.collect.Iterables;
import com.google.common.collect.Maps;
import com.google.common.collect.Sets;
<<<<<<< HEAD
=======
import com.google.common.reflect.AbstractInvocationHandler;
import org.slf4j.Logger;
import org.slf4j.LoggerFactory;
import org.slf4j.helpers.MessageFormatter;
>>>>>>> 6088fbf4

import java.util.Set;
import java.util.concurrent.Future;
import java.util.concurrent.ScheduledExecutorService;
import java.util.concurrent.TimeUnit;

import static com.google.common.base.Preconditions.checkNotNull;

class ServicePool<S> implements com.bazaarvoice.soa.ServicePool<S> {
    private static final Logger LOG = LoggerFactory.getLogger(ServicePool.class);
    // By default check every minute to see if a previously unhealthy end point has become healthy.
    @VisibleForTesting
    static final long HEALTH_CHECK_POLL_INTERVAL_IN_SECONDS = 60;

    private final Ticker _ticker;
    private final HostDiscovery _hostDiscovery;
    private final HostDiscovery.EndPointListener _hostDiscoveryListener;
    private final ServiceFactory<S> _serviceFactory;
    private final ScheduledExecutorService _healthCheckExecutor;
    private final boolean _shutdownHealthCheckExecutorOnClose;
    private final LoadBalanceAlgorithm _loadBalanceAlgorithm;
    private final Set<ServiceEndPoint> _badEndPoints;
    private final Predicate<ServiceEndPoint> _badEndPointFilter;
    private final Set<ServiceEndPoint> _recentlyRemovedEndPoints;
    private final Future<?> _batchHealthChecksFuture;
    private final ServiceCache<S> _serviceCache;

    ServicePool(Ticker ticker, HostDiscovery hostDiscovery,
                ServiceFactory<S> serviceFactory, ServiceCachingPolicy cachingPolicy,
                ScheduledExecutorService healthCheckExecutor, boolean shutdownHealthCheckExecutorOnClose) {
        _ticker = checkNotNull(ticker);
        _hostDiscovery = checkNotNull(hostDiscovery);
        _serviceFactory = checkNotNull(serviceFactory);
        _healthCheckExecutor = checkNotNull(healthCheckExecutor);
        _shutdownHealthCheckExecutorOnClose = shutdownHealthCheckExecutorOnClose;
        _badEndPoints = Sets.newSetFromMap(Maps.<ServiceEndPoint, Boolean>newConcurrentMap());
        _badEndPointFilter = Predicates.not(Predicates.in(_badEndPoints));
        _recentlyRemovedEndPoints = Sets.newSetFromMap(CacheBuilder.newBuilder()
                .ticker(_ticker)
                .expireAfterWrite(10, TimeUnit.MINUTES)  // TODO: Make this a constant
                .<ServiceEndPoint, Boolean>build()
                .asMap());
        checkNotNull(cachingPolicy);
        _serviceCache = new ServiceCache<S>(cachingPolicy, serviceFactory);
        _loadBalanceAlgorithm = checkNotNull(_serviceFactory.getLoadBalanceAlgorithm(new ServicePoolStatistics() {
            @Override
            public int getNumIdleCachedInstances(ServiceEndPoint endPoint) {
                return _serviceCache.getNumIdleInstances(endPoint);
            }

            @Override
            public int getNumActiveInstances(ServiceEndPoint endPoint) {
                return _serviceCache.getNumActiveInstances(endPoint);
            }
        }));

        // Watch end points as they are removed from host discovery so that we can remove them from our set of bad
        // end points as well.  This will prevent the {@code badEndPoints} set from growing in an unbounded fashion.
        // There is a minor race condition that could happen here, but it's not anything to be concerned about.  The
        // HostDiscovery component could lose its connection to its backing data store and then immediately regain it
        // right afterwards.  If that happens it could remove all of its end points only to re-add them right back again
        // and we will "forget" that an end point was bad and try to use it again.  This isn't fatal though because
        // we'll just rediscover that it's a bad end point again in the future.  Also in the future it might be useful
        // to measure how long an end point has been considered bad and potentially take action for end points that are
        // bad for long periods of time.
        _hostDiscoveryListener = new HostDiscovery.EndPointListener() {
            @Override
            public void onEndPointAdded(ServiceEndPoint endPoint) {
                addEndPoint(endPoint);
            }

            @Override
            public void onEndPointRemoved(ServiceEndPoint endPoint) {
                removeEndPoint(endPoint);
            }
        };
        _hostDiscovery.addListener(_hostDiscoveryListener);

        // Periodically wake up and check any badEndPoints to see if they're now healthy.
        _batchHealthChecksFuture = _healthCheckExecutor.scheduleAtFixedRate(new BatchHealthChecks(),
                HEALTH_CHECK_POLL_INTERVAL_IN_SECONDS, HEALTH_CHECK_POLL_INTERVAL_IN_SECONDS, TimeUnit.SECONDS);
    }

    @Override
    public void close() {
        _batchHealthChecksFuture.cancel(true);
        _hostDiscovery.removeListener(_hostDiscoveryListener);

        if (_shutdownHealthCheckExecutorOnClose) {
            _healthCheckExecutor.shutdownNow();
        }
    }

    @Override
    public <R> R execute(RetryPolicy retry, ServiceCallback<S, R> callback) {
        Stopwatch sw = new Stopwatch(_ticker).start();
        int numAttempts = 0;
        do {
            Iterable<ServiceEndPoint> hosts = _hostDiscovery.getHosts();
            if (Iterables.isEmpty(hosts)) {
                // There were no service end points available, we have no choice but to stop trying and just exit.
                throw new NoAvailableHostsException();
            }

            Iterable<ServiceEndPoint> goodHosts = Iterables.filter(hosts, _badEndPointFilter);
            if (Iterables.isEmpty(goodHosts)) {
                // All available hosts are bad, so we must give up.
                throw new OnlyBadHostsException();
            }

            ServiceEndPoint endPoint = _loadBalanceAlgorithm.choose(goodHosts);
            if (endPoint == null) {
                throw new NoSuitableHostsException();
            }

            S service = _serviceCache.checkOut(endPoint);

            try {
                return callback.call(service);
            } catch (ServiceException e) {
                // This is a known and supported exception indicating that something went wrong somewhere in the service
                // layer while trying to communicate with the end point.  These errors are often transient, so we
                // enqueue a health check for the end point and mark it as unavailable for the time being.
                markEndPointAsBad(endPoint);
                LOG.info("Bad end point discovered. End point ID: {}", endPoint.getId());
            } catch (Exception e) {
                throw Throwables.propagate(e);
            } finally {
                if (service != null) {
                    _serviceCache.checkIn(endPoint, service);
                }
            }
        } while (retry.allowRetry(++numAttempts, sw.elapsedMillis()));

        throw new MaxRetriesException();
    }

    @VisibleForTesting
    HostDiscovery getHostDiscovery() {
        return _hostDiscovery;
    }

    @VisibleForTesting
    Set<ServiceEndPoint> getBadEndPoints() {
        return ImmutableSet.copyOf(_badEndPoints);
    }

    private synchronized void addEndPoint(ServiceEndPoint endPoint) {
        _recentlyRemovedEndPoints.remove(endPoint);
        _badEndPoints.remove(endPoint);
        LOG.debug("End point added to service pool. End point ID: {}", endPoint.getId());
    }

    private synchronized void removeEndPoint(ServiceEndPoint endPoint) {
        // Mark this end point as recently removed.  We do this in order to keep a positive set of removed
        // end points so that we avoid a potential race condition where someone was using this end point while
        // we noticed it was disappeared from host discovery.  In that case there is the potential that they
        // would add it to the bad end points set after we've already processed the removal, thus leading to a
        // memory leak in the bad end points set.  Having this time-limited view of the recently removed
        // end points ensures that this memory leak doesn't happen.
        _recentlyRemovedEndPoints.add(endPoint);
        _badEndPoints.remove(endPoint);
        _serviceCache.evict(endPoint);
        LOG.debug("End point removed from service pool. End point ID: {}", endPoint.getId());
    }

    private synchronized void markEndPointAsBad(ServiceEndPoint endPoint) {
        if (_recentlyRemovedEndPoints.contains(endPoint)) {
            // Nothing to do, we've already removed this end point
            return;
        }

        _serviceCache.evict(endPoint);

        // Only schedule a health check if this is the first time we've seen this end point as bad...
        if (_badEndPoints.add(endPoint)) {
            _healthCheckExecutor.submit(new HealthCheck(endPoint));
        }
    }

    @VisibleForTesting
    final class HealthCheck implements Runnable {
        private final ServiceEndPoint _endPoint;

        public HealthCheck(ServiceEndPoint endPoint) {
            _endPoint = endPoint;
        }

        @Override
        public void run() {
            if (isHealthy(_endPoint)) {
                _badEndPoints.remove(_endPoint);
            }
        }
    }

    @VisibleForTesting
    final class BatchHealthChecks implements Runnable {
        @Override
        public void run() {
            for (ServiceEndPoint endPoint : _badEndPoints) {
                if (isHealthy(endPoint)) {
                    _badEndPoints.remove(endPoint);
                }

                // If we were interrupted during checking the health (but weren't blocked so an InterruptedException
                // couldn't be thrown), then we should exit now.
                if (Thread.currentThread().isInterrupted()) {
                    break;
                }
            }
        }
    }

    @VisibleForTesting
    boolean isHealthy(ServiceEndPoint endPoint) {
        // We have to be very careful to not allow an exceptions to make it out of of this method, if they do then
        // subsequent scheduled invocations of the Runnables may not happen, and we could stop checking health checks
        // completely.  So we intentionally handle all possible exceptions here.
        try {
            boolean healthy = _serviceFactory.isHealthy(endPoint);
            LOG.info("Health check status: {}; End point ID: {}", healthy ? "healthy" : "unhealthy", endPoint.getId());
            return healthy;
        } catch (Throwable ignored) {
            LOG.info(MessageFormatter.format("Health check status: error; End point ID: {}", endPoint.getId())
                        .getMessage(),
                    ignored);
            // If anything goes bad, we'll still consider the end point unhealthy.
            return false;
        }
    }
}<|MERGE_RESOLUTION|>--- conflicted
+++ resolved
@@ -23,13 +23,9 @@
 import com.google.common.collect.Iterables;
 import com.google.common.collect.Maps;
 import com.google.common.collect.Sets;
-<<<<<<< HEAD
-=======
-import com.google.common.reflect.AbstractInvocationHandler;
 import org.slf4j.Logger;
 import org.slf4j.LoggerFactory;
 import org.slf4j.helpers.MessageFormatter;
->>>>>>> 6088fbf4
 
 import java.util.Set;
 import java.util.concurrent.Future;
@@ -40,6 +36,7 @@
 
 class ServicePool<S> implements com.bazaarvoice.soa.ServicePool<S> {
     private static final Logger LOG = LoggerFactory.getLogger(ServicePool.class);
+
     // By default check every minute to see if a previously unhealthy end point has become healthy.
     @VisibleForTesting
     static final long HEALTH_CHECK_POLL_INTERVAL_IN_SECONDS = 60;
@@ -255,8 +252,7 @@
             return healthy;
         } catch (Throwable ignored) {
             LOG.info(MessageFormatter.format("Health check status: error; End point ID: {}", endPoint.getId())
-                        .getMessage(),
-                    ignored);
+                    .getMessage(), ignored);
             // If anything goes bad, we'll still consider the end point unhealthy.
             return false;
         }
