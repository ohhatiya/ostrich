package com.bazaarvoice.soa.pool;

import com.bazaarvoice.soa.HostDiscovery;
import com.bazaarvoice.soa.LoadBalanceAlgorithm;
import com.bazaarvoice.soa.RetryPolicy;
import com.bazaarvoice.soa.ServiceCallback;
import com.bazaarvoice.soa.ServiceEndPoint;
import com.bazaarvoice.soa.ServiceFactory;
import com.bazaarvoice.soa.ServicePoolStatistics;
import com.bazaarvoice.soa.exceptions.MaxRetriesException;
import com.bazaarvoice.soa.exceptions.NoAvailableHostsException;
import com.bazaarvoice.soa.exceptions.NoSuitableHostsException;
import com.bazaarvoice.soa.exceptions.OnlyBadHostsException;
import com.bazaarvoice.soa.exceptions.ServiceException;
import com.google.common.annotations.VisibleForTesting;
import com.google.common.base.Predicate;
import com.google.common.base.Predicates;
import com.google.common.base.Stopwatch;
import com.google.common.base.Throwables;
import com.google.common.base.Ticker;
import com.google.common.cache.CacheBuilder;
import com.google.common.collect.ImmutableSet;
import com.google.common.collect.Iterables;
import com.google.common.collect.Maps;
import com.google.common.collect.Sets;
import com.google.common.reflect.AbstractInvocationHandler;

import java.io.Closeable;
import java.lang.reflect.InvocationTargetException;
import java.lang.reflect.Method;
import java.lang.reflect.Proxy;
import java.util.Set;
import java.util.concurrent.Future;
import java.util.concurrent.ScheduledExecutorService;
import java.util.concurrent.TimeUnit;

import static com.google.common.base.Preconditions.checkNotNull;
import static com.google.common.base.Preconditions.checkState;

class ServicePool<S> implements com.bazaarvoice.soa.ServicePool<S> {
    // By default check every minute to see if a previously unhealthy endpoint has become healthy.
    @VisibleForTesting
    static final long HEALTH_CHECK_POLL_INTERVAL_IN_SECONDS = 60;

    private final Class<S> _serviceType;
    private final Ticker _ticker;
    private final HostDiscovery _hostDiscovery;
    private final HostDiscovery.EndpointListener _hostDiscoveryListener;
    private final ServiceFactory<S> _serviceFactory;
    private final ScheduledExecutorService _healthCheckExecutor;
    private final boolean _shutdownHealthCheckExecutorOnClose;
    private final LoadBalanceAlgorithm _loadBalanceAlgorithm;
    private final Set<ServiceEndPoint> _badEndpoints;
    private final Predicate<ServiceEndPoint> _badEndpointFilter;
    private final Set<ServiceEndPoint> _recentlyRemovedEndpoints;
    private final Future<?> _batchHealthChecksFuture;
    private final ServiceCache<S> _serviceCache;

    ServicePool(Class<S> serviceType, Ticker ticker, HostDiscovery hostDiscovery,
                ServiceFactory<S> serviceFactory, ServiceCachingPolicy cachingPolicy,
                ScheduledExecutorService healthCheckExecutor, boolean shutdownHealthCheckExecutorOnClose) {
        _serviceType = serviceType;
        _ticker = checkNotNull(ticker);
        _hostDiscovery = checkNotNull(hostDiscovery);
        _serviceFactory = checkNotNull(serviceFactory);
        _healthCheckExecutor = checkNotNull(healthCheckExecutor);
<<<<<<< HEAD
        _shutdownHealthCheckExecutorOnClose = shutdownExecutorOnClose;
=======
        _shutdownHealthCheckExecutorOnClose = shutdownHealthCheckExecutorOnClose;
        _loadBalanceAlgorithm = checkNotNull(_serviceFactory.getLoadBalanceAlgorithm());
>>>>>>> 67914128
        _badEndpoints = Sets.newSetFromMap(Maps.<ServiceEndPoint, Boolean>newConcurrentMap());
        _badEndpointFilter = Predicates.not(Predicates.in(_badEndpoints));
        _recentlyRemovedEndpoints = Sets.newSetFromMap(CacheBuilder.newBuilder()
                .ticker(_ticker)
                .expireAfterWrite(10, TimeUnit.MINUTES)  // TODO: Make this a constant
                .<ServiceEndPoint, Boolean>build()
                .asMap());
        checkNotNull(cachingPolicy);
        _serviceCache = new ServiceCache<S>(cachingPolicy, serviceFactory);
        _loadBalanceAlgorithm = checkNotNull(_serviceFactory.getLoadBalanceAlgorithm(new ServicePoolStatistics() {
            @Override
            public int getNumIdleCachedInstances(ServiceEndPoint endPoint) {
                return _serviceCache.getNumIdleInstances(endPoint);
            }

            @Override
            public int getNumActiveInstances(ServiceEndPoint endPoint) {
                return _serviceCache.getNumActiveInstances(endPoint);
            }
        }));

        // Watch endpoints as they are removed from host discovery so that we can remove them from our set of bad
        // endpoints as well.  This will prevent the badEndpoints set from growing in an unbounded fashion.  There is a
        // minor race condition that could happen here, but it's not anything to be concerned about.  The HostDiscovery
        // component could lose its connection to its backing data store and then immediately regain it right
        // afterwards.  If that happens it could remove all of its endpoints only to re-add them right back again and we
        // will "forget" that an endpoint was bad and try to use it again.  This isn't fatal though because we'll just
        // rediscover that it's a bad endpoint again in the future.  Also in the future it might be useful to measure
        // how long an endpoint has been considered bad and potentially take action for endpoints that are bad for long
        // periods of time.
        _hostDiscoveryListener = new HostDiscovery.EndpointListener() {
            @Override
            public void onEndpointAdded(ServiceEndPoint endpoint) {
                addEndpoint(endpoint);
            }

            @Override
            public void onEndpointRemoved(ServiceEndPoint endpoint) {
                removeEndpoint(endpoint);
            }
        };
        _hostDiscovery.addListener(_hostDiscoveryListener);

        // Periodically wake up and check any badEndpoints to see if they're now healthy.
        _batchHealthChecksFuture = _healthCheckExecutor.scheduleAtFixedRate(new BatchHealthChecks(),
                HEALTH_CHECK_POLL_INTERVAL_IN_SECONDS, HEALTH_CHECK_POLL_INTERVAL_IN_SECONDS, TimeUnit.SECONDS);
    }

    @Override
    public void close() {
        _batchHealthChecksFuture.cancel(true);
        _hostDiscovery.removeListener(_hostDiscoveryListener);

        if (_shutdownHealthCheckExecutorOnClose) {
            _healthCheckExecutor.shutdownNow();
        }
    }

    @Override
    public <R> R execute(RetryPolicy retry, ServiceCallback<S, R> callback) {
        Stopwatch sw = new Stopwatch(_ticker).start();
        int numAttempts = 0;
        do {
            Iterable<ServiceEndPoint> hosts = _hostDiscovery.getHosts();
            if (Iterables.isEmpty(hosts)) {
                // There were no service endpoints available, we have no choice but to stop trying and just exit.
                throw new NoAvailableHostsException();
            }

            Iterable<ServiceEndPoint> goodHosts = Iterables.filter(hosts, _badEndpointFilter);
            if (Iterables.isEmpty(goodHosts)) {
                // All available hosts are bad, so we must give up.
                throw new OnlyBadHostsException();
            }

            ServiceEndPoint endpoint = _loadBalanceAlgorithm.choose(goodHosts);
            if (endpoint == null) {
                throw new NoSuitableHostsException();
            }

            S service = _serviceCache.checkOut(endpoint);

            try {
                return callback.call(service);
            } catch (ServiceException e) {
                // This is a known and supported exception indicating that something went wrong somewhere in the service
                // layer while trying to communicate with the endpoint.  These errors are often transient, so we enqueue
                // a health check for the endpoint and mark it as unavailable for the time being.
                markEndpointAsBad(endpoint);
            } catch (Exception e) {
                throw Throwables.propagate(e);
            } finally {
                if (service != null) {
                    _serviceCache.checkIn(endpoint, service);
                }
            }
        } while (retry.allowRetry(++numAttempts, sw.elapsedMillis()));

        throw new MaxRetriesException();
    }

    @Override
    public S newProxy(RetryPolicy retryPolicy) {
        return newProxy(retryPolicy, false);
    }

    S newProxy(final RetryPolicy retryPolicy, final boolean shutdownPoolOnClose) {
        checkNotNull(retryPolicy);
        checkState(_serviceType.isInterface(), "Proxy functionality is only available for interface service types.");

        ClassLoader loader = Thread.currentThread().getContextClassLoader();
        Class<?>[] interfaces = shutdownPoolOnClose
                ? new Class<?>[] { _serviceType, Closeable.class }
                : new Class<?>[] { _serviceType };

        Object proxy = Proxy.newProxyInstance(loader, interfaces, new AbstractInvocationHandler() {
            @Override
            protected Object handleInvocation(Object proxy, final Method method, final Object[] args) throws Throwable {
                // Special case for close() allows closing the entire pool by calling close() on the proxy.
                if (shutdownPoolOnClose && args.length == 0 && method.getName().equals("close")) {
                    ServicePool.this.close();
                    return null;
                }

                // Delegate the method through to a service provider in the pool.
                return ServicePool.this.execute(retryPolicy, new ServiceCallback<S, Object>() {
                    @Override
                    public Object call(S service) throws ServiceException {
                        try {
                            return method.invoke(service, args);
                        } catch (IllegalAccessException e) {
                            throw Throwables.propagate(e);
                        } catch (InvocationTargetException e) {
                            throw Throwables.propagate(e.getTargetException());
                        }
                    }
                });
            }

            @Override
            public String toString() {
                return "ServicePoolProxy[" + _serviceType.getName() + "]";
            }
        });
        return _serviceType.cast(proxy);
    }

    @VisibleForTesting
    HostDiscovery getHostDiscovery() {
        return _hostDiscovery;
    }

    @VisibleForTesting
    Set<ServiceEndPoint> getBadEndpoints() {
        return ImmutableSet.copyOf(_badEndpoints);
    }

    private synchronized void addEndpoint(ServiceEndPoint endpoint) {
        _recentlyRemovedEndpoints.remove(endpoint);
        _badEndpoints.remove(endpoint);
    }

    private synchronized void removeEndpoint(ServiceEndPoint endpoint) {
        // Mark this endpoint as recently removed.  We do this in order to keep a positive set of removed
        // endpoints so that we avoid a potential race condition where someone was using this endpoint while
        // we noticed it was disappeared from host discovery.  In that case there is the potential that they
        // would add it to the bad endpoints set after we've already processed the removal, thus leading to a
        // memory leak in the bad endpoints set.  Having this time-limited view of the recently removed
        // endpoints ensures that this memory leak doesn't happen.
        _recentlyRemovedEndpoints.add(endpoint);
        _badEndpoints.remove(endpoint);
        _serviceCache.evict(endpoint);
    }

    private synchronized void markEndpointAsBad(ServiceEndPoint endpoint) {
        _serviceCache.evict(endpoint);

        if (_recentlyRemovedEndpoints.contains(endpoint)) {
            // Nothing to do, we've already removed this endpoint
            return;
        }

        // Only schedule a health check if this is the first time we've seen this endpoint as bad...
        if (_badEndpoints.add(endpoint)) {
            _healthCheckExecutor.submit(new HealthCheck(endpoint));
        }
    }

    @VisibleForTesting
    final class HealthCheck implements Runnable {
        private final ServiceEndPoint _endpoint;

        public HealthCheck(ServiceEndPoint endpoint) {
            _endpoint = endpoint;
        }

        @Override
        public void run() {
            if (isHealthy(_endpoint)) {
                _badEndpoints.remove(_endpoint);
            }
        }
    }

    @VisibleForTesting
    final class BatchHealthChecks implements Runnable {
        @Override
        public void run() {
            for (ServiceEndPoint endpoint : _badEndpoints) {
                if (isHealthy(endpoint)) {
                    _badEndpoints.remove(endpoint);
                }

                // If we were interrupted during checking the health (but weren't blocked so an InterruptedException
                // couldn't be thrown), then we should exit now.
                if (Thread.currentThread().isInterrupted()) {
                    break;
                }
            }
        }
    }

    @VisibleForTesting
    boolean isHealthy(ServiceEndPoint endpoint) {
        // We have to be very careful to not allow an exceptions to make it out of of this method, if they do then
        // subsequent scheduled invocations of the Runnables may not happen, and we could stop checking health checks
        // completely.  So we intentionally handle all possible exceptions here.
        try {
            return _serviceFactory.isHealthy(endpoint);
        } catch (Throwable ignored) {
            // If anything goes bad, we'll still consider the endpoint unhealthy.
            return false;
        }
    }
}<|MERGE_RESOLUTION|>--- conflicted
+++ resolved
@@ -64,12 +64,7 @@
         _hostDiscovery = checkNotNull(hostDiscovery);
         _serviceFactory = checkNotNull(serviceFactory);
         _healthCheckExecutor = checkNotNull(healthCheckExecutor);
-<<<<<<< HEAD
-        _shutdownHealthCheckExecutorOnClose = shutdownExecutorOnClose;
-=======
         _shutdownHealthCheckExecutorOnClose = shutdownHealthCheckExecutorOnClose;
-        _loadBalanceAlgorithm = checkNotNull(_serviceFactory.getLoadBalanceAlgorithm());
->>>>>>> 67914128
         _badEndpoints = Sets.newSetFromMap(Maps.<ServiceEndPoint, Boolean>newConcurrentMap());
         _badEndpointFilter = Predicates.not(Predicates.in(_badEndpoints));
         _recentlyRemovedEndpoints = Sets.newSetFromMap(CacheBuilder.newBuilder()
