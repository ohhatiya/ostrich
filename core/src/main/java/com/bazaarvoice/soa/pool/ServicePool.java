package com.bazaarvoice.soa.pool;

import com.bazaarvoice.soa.DefaultServiceStatisticsProviders;
import com.bazaarvoice.soa.HostDiscovery;
import com.bazaarvoice.soa.LoadBalanceAlgorithm;
import com.bazaarvoice.soa.RetryPolicy;
import com.bazaarvoice.soa.ServiceCallback;
import com.bazaarvoice.soa.ServiceEndPoint;
import com.bazaarvoice.soa.ServiceFactory;
<<<<<<< HEAD
import com.bazaarvoice.soa.ServiceStatisticsProvider;
import com.bazaarvoice.soa.exceptions.InvalidEndPointCheckOutAttemptException;
=======
>>>>>>> 42d07182
import com.bazaarvoice.soa.exceptions.MaxRetriesException;
import com.bazaarvoice.soa.exceptions.NoAvailableHostsException;
import com.bazaarvoice.soa.exceptions.NoSuitableHostsException;
import com.bazaarvoice.soa.exceptions.OnlyBadHostsException;
import com.bazaarvoice.soa.exceptions.ServiceException;
import com.google.common.annotations.VisibleForTesting;
import com.google.common.base.Predicate;
import com.google.common.base.Predicates;
import com.google.common.base.Stopwatch;
import com.google.common.base.Throwables;
import com.google.common.base.Ticker;
import com.google.common.cache.CacheBuilder;
import com.google.common.collect.ConcurrentHashMultiset;
import com.google.common.collect.ImmutableMap;
import com.google.common.collect.ImmutableSet;
import com.google.common.collect.Iterables;
import com.google.common.collect.Maps;
import com.google.common.collect.Sets;
import com.google.common.reflect.AbstractInvocationHandler;

import java.io.Closeable;
import java.lang.reflect.InvocationTargetException;
import java.lang.reflect.Method;
import java.lang.reflect.Proxy;
import java.util.Map;
import java.util.Set;
import java.util.concurrent.Callable;
import java.util.concurrent.ConcurrentHashMap;
import java.util.concurrent.Future;
import java.util.concurrent.ScheduledExecutorService;
import java.util.concurrent.TimeUnit;

import static com.google.common.base.Preconditions.checkNotNull;
import static com.google.common.base.Preconditions.checkState;

class ServicePool<S> implements com.bazaarvoice.soa.ServicePool<S> {
    // By default check every minute to see if a previously unhealthy endpoint has become healthy.
    @VisibleForTesting
    static final long HEALTH_CHECK_POLL_INTERVAL_IN_SECONDS = 60;

    private final Class<S> _serviceType;
    private final Ticker _ticker;
    private final HostDiscovery _hostDiscovery;
    private final HostDiscovery.EndpointListener _hostDiscoveryListener;
    private final ServiceFactory<S> _serviceFactory;
    private final ScheduledExecutorService _healthCheckExecutor;
    private final boolean _shutdownHealthCheckExecutorOnClose;
    private final LoadBalanceAlgorithm _loadBalanceAlgorithm;
    private final Set<ServiceEndPoint> _badEndpoints;
    private final Predicate<ServiceEndPoint> _badEndpointFilter;
    private final Set<ServiceEndPoint> _recentlyRemovedEndpoints;
    private final Future<?> _batchHealthChecksFuture;
    private final ServiceCache<S> _serviceCache;
    private final Map<Enum, ServiceStatisticsProvider> _serviceStatsProviders;
    private final ConcurrentHashMultiset<ServiceEndPoint> _endPointUsageCounts;

<<<<<<< HEAD
    ServicePool(Class<S> serviceType, Ticker ticker, HostDiscovery hostDiscovery, ServiceFactory<S> serviceFactory,
                ScheduledExecutorService healthCheckExecutor, boolean shutdownExecutorOnClose,
                Map<Enum, ServiceStatisticsProvider> serviceStatsProviders) {
        this(serviceType, ticker, hostDiscovery, serviceFactory, healthCheckExecutor, shutdownExecutorOnClose, null,
                false, serviceStatsProviders);
    }

    ServicePool(Class<S> serviceType, Ticker ticker, HostDiscovery hostDiscovery,
                        ServiceFactory<S> serviceFactory, ScheduledExecutorService healthCheckExecutor,
                        boolean shutdownExecutorOnClose, ServiceCachingPolicy policy,
                        Map<Enum, ServiceStatisticsProvider> serviceStatsProviders) {
        this(serviceType, ticker, hostDiscovery, serviceFactory, healthCheckExecutor, shutdownExecutorOnClose, policy,
                true, serviceStatsProviders);
    }

    private ServicePool(Class<S> serviceType, Ticker ticker, HostDiscovery hostDiscovery,
                        ServiceFactory<S> serviceFactory, ScheduledExecutorService healthCheckExecutor,
                        boolean shutdownExecutorOnClose, @Nullable ServiceCachingPolicy policy, boolean cacheServices,
                        Map<Enum, ServiceStatisticsProvider> serviceStatsProviders) {
=======
    ServicePool(Class<S> serviceType, Ticker ticker, HostDiscovery hostDiscovery,
                        ServiceFactory<S> serviceFactory, ServiceCachingPolicy cachingPolicy,
                        ScheduledExecutorService healthCheckExecutor, boolean shutdownExecutorOnClose) {
>>>>>>> 42d07182
        _serviceType = serviceType;
        _ticker = checkNotNull(ticker);
        _hostDiscovery = checkNotNull(hostDiscovery);
        _serviceFactory = checkNotNull(serviceFactory);
        _healthCheckExecutor = checkNotNull(healthCheckExecutor);
        _shutdownHealthCheckExecutorOnClose = shutdownExecutorOnClose;
        _loadBalanceAlgorithm = checkNotNull(_serviceFactory.getLoadBalanceAlgorithm());
        _badEndpoints = Sets.newSetFromMap(Maps.<ServiceEndPoint, Boolean>newConcurrentMap());
        _badEndpointFilter = Predicates.not(Predicates.in(_badEndpoints));
        _recentlyRemovedEndpoints = Sets.newSetFromMap(CacheBuilder.newBuilder()
                .ticker(_ticker)
                .expireAfterWrite(10, TimeUnit.MINUTES)  // TODO: Make this a constant
                .<ServiceEndPoint, Boolean>build()
                .asMap());
<<<<<<< HEAD
        _serviceStatsProviders = new ConcurrentHashMap<Enum, ServiceStatisticsProvider>();
        _endPointUsageCounts = ConcurrentHashMultiset.create();
        _cacheServices = cacheServices;
        if (_cacheServices) {
            _serviceCache = new ServiceCache<S>(serviceFactory, checkNotNull(policy), new Predicate<ServiceEndPoint>() {
                @Override
                public boolean apply(@Nullable ServiceEndPoint endPoint) {
                    return !_badEndpoints.contains(endPoint) && _hostDiscovery.contains(endPoint);
                }
            });
        } else {
            _serviceCache = null;
        }
=======
        _serviceCache = new ServiceCache<S>(checkNotNull(cachingPolicy), serviceFactory);
>>>>>>> 42d07182

        _serviceStatsProviders.put(DefaultServiceStatisticsProviders.NUM_ACTIVE_CONNECTIONS, new ServiceStatisticsProvider<Integer>() {


            @Override
            public Integer serviceStats(ServiceEndPoint endPoint) {
                return _endPointUsageCounts.count(endPoint);
            }
        });
        _serviceStatsProviders.put(DefaultServiceStatisticsProviders.NUM_AVAILABLE_CACHED_CONNECTIONS, new ServiceStatisticsProvider<Integer>() {


            @Override
            public Integer serviceStats(ServiceEndPoint endPoint) {
                return _cacheServices ? _serviceCache.numIdle(endPoint) : 0;
            }
        });
        _serviceStatsProviders.putAll(serviceStatsProviders);

        // Watch endpoints as they are removed from host discovery so that we can remove them from our set of bad
        // endpoints as well.  This will prevent the badEndpoints set from growing in an unbounded fashion.  There is a
        // minor race condition that could happen here, but it's not anything to be concerned about.  The HostDiscovery
        // component could lose its connection to its backing data store and then immediately regain it right
        // afterwards.  If that happens it could remove all of its endpoints only to re-add them right back again and we
        // will "forget" that an endpoint was bad and try to use it again.  This isn't fatal though because we'll just
        // rediscover that it's a bad endpoint again in the future.  Also in the future it might be useful to measure
        // how long an endpoint has been considered bad and potentially take action for endpoints that are bad for long
        // periods of time.
        _hostDiscoveryListener = new HostDiscovery.EndpointListener() {
            @Override
            public void onEndpointAdded(ServiceEndPoint endpoint) {
                addEndpoint(endpoint);
            }

            @Override
            public void onEndpointRemoved(ServiceEndPoint endpoint) {
                removeEndpoint(endpoint);
            }
        };
        _hostDiscovery.addListener(_hostDiscoveryListener);

        // Periodically wake up and check any badEndpoints to see if they're now healthy.
        _batchHealthChecksFuture = _healthCheckExecutor.scheduleAtFixedRate(new BatchHealthChecks(),
                HEALTH_CHECK_POLL_INTERVAL_IN_SECONDS, HEALTH_CHECK_POLL_INTERVAL_IN_SECONDS, TimeUnit.SECONDS);
    }

    @Override
    public void close() {
        _batchHealthChecksFuture.cancel(true);
        _hostDiscovery.removeListener(_hostDiscoveryListener);

        if (_shutdownHealthCheckExecutorOnClose) {
            _healthCheckExecutor.shutdownNow();
        }
    }

    @Override
    public <R> R execute(RetryPolicy retry, ServiceCallback<S, R> callback) {
        Stopwatch sw = new Stopwatch(_ticker).start();
        int numAttempts = 0;
        do {
            Iterable<ServiceEndPoint> hosts = _hostDiscovery.getHosts();
            if (Iterables.isEmpty(hosts)) {
                // There were no service endpoints available, we have no choice but to stop trying and just exit.
                throw new NoAvailableHostsException();
            }

            Iterable<ServiceEndPoint> goodHosts = Iterables.filter(hosts, _badEndpointFilter);
            if (Iterables.isEmpty(goodHosts)) {
                // All available hosts are bad, so we must give up.
                throw new OnlyBadHostsException();
            }

            ServiceEndPoint endpoint = _loadBalanceAlgorithm.choose(goodHosts, ImmutableMap.copyOf(_serviceStatsProviders));
            if (endpoint == null) {
                throw new NoSuitableHostsException();
            }

            S service = _serviceCache.checkOut(endpoint);

            try {
                _endPointUsageCounts.add(endpoint);
                return callback.call(service);
            } catch (ServiceException e) {
                // This is a known and supported exception indicating that something went wrong somewhere in the service
                // layer while trying to communicate with the endpoint.  These errors are often transient, so we enqueue
                // a health check for the endpoint and mark it as unavailable for the time being.
                markEndpointAsBad(endpoint);
            } catch (Exception e) {
                throw Throwables.propagate(e);
            } finally {
<<<<<<< HEAD
                _endPointUsageCounts.remove(endpoint);
                if (_cacheServices && shouldCheckIn) {
=======
                if (service != null) {
>>>>>>> 42d07182
                    _serviceCache.checkIn(endpoint, service);
                }
            }
        } while (retry.allowRetry(++numAttempts, sw.elapsedMillis()));

        throw new MaxRetriesException();
    }

    @Override
    public <R> Future<R> executeAsync(RetryPolicy retry, ServiceCallback<S, R> callback) {
        throw new UnsupportedOperationException();
    }

    @Override
    public S newProxy(RetryPolicy retryPolicy) {
        return newProxy(retryPolicy, false);
    }

    S newProxy(final RetryPolicy retryPolicy, final boolean shutdownPoolOnClose) {
        checkNotNull(retryPolicy);
        checkState(_serviceType.isInterface(), "Proxy functionality is only available for interface service types.");
        ClassLoader loader = Thread.currentThread().getContextClassLoader();
        Class<?>[] interfaces;
        if (shutdownPoolOnClose) {
            interfaces = new Class<?>[]{_serviceType, Closeable.class};
        } else {
            interfaces = new Class<?>[]{_serviceType};
        }
        Object proxy = Proxy.newProxyInstance(loader, interfaces, new AbstractInvocationHandler() {
            @Override
            protected Object handleInvocation(Object proxy, final Method method, final Object[] args) throws Throwable {
                // Special case for close() allows closing the entire pool by calling close() on the proxy.
                if (shutdownPoolOnClose && args.length == 0 && method.getName().equals("close")) {
                    ServicePool.this.close();
                    return null;
                }
                // Delegate the method through to a service provider in the pool.
                return ServicePool.this.execute(retryPolicy, new ServiceCallback<S, Object>() {
                    @Override
                    public Object call(S service) throws ServiceException {
                        try {
                            return method.invoke(service, args);
                        } catch (IllegalAccessException e) {
                            throw Throwables.propagate(e);
                        } catch (InvocationTargetException e) {
                            throw Throwables.propagate(e.getTargetException());
                        }
                    }
                });
            }

            @Override
            public String toString() {
                return "ServicePoolProxy[" + _serviceType.getName() + "]";
            }
        });
        return _serviceType.cast(proxy);
    }

    @VisibleForTesting
    HostDiscovery getHostDiscovery() {
        return _hostDiscovery;
    }

    @VisibleForTesting
    Set<ServiceEndPoint> getBadEndpoints() {
        return ImmutableSet.copyOf(_badEndpoints);
    }

    private synchronized void addEndpoint(ServiceEndPoint endpoint) {
        _recentlyRemovedEndpoints.remove(endpoint);
        _badEndpoints.remove(endpoint);
    }

    private synchronized void removeEndpoint(ServiceEndPoint endpoint) {
        // Mark this endpoint as recently removed.  We do this in order to keep a positive set of removed
        // endpoints so that we avoid a potential race condition where someone was using this endpoint while
        // we noticed it was disappeared from host discovery.  In that case there is the potential that they
        // would add it to the bad endpoints set after we've already processed the removal, thus leading to a
        // memory leak in the bad endpoints set.  Having this time-limited view of the recently removed
        // endpoints ensures that this memory leak doesn't happen.
        _recentlyRemovedEndpoints.add(endpoint);
        _badEndpoints.remove(endpoint);
        _serviceCache.evict(endpoint);
    }

    private synchronized void markEndpointAsBad(ServiceEndPoint endpoint) {
        _serviceCache.evict(endpoint);

        if (_recentlyRemovedEndpoints.contains(endpoint)) {
            // Nothing to do, we've already removed this endpoint
            return;
        }

        // Only schedule a health check if this is the first time we've seen this endpoint as bad...
        if (_badEndpoints.add(endpoint)) {
            _healthCheckExecutor.submit(new HealthCheck(endpoint));
        }
    }

    @VisibleForTesting
    final class HealthCheck implements Runnable {
        private final ServiceEndPoint _endpoint;

        public HealthCheck(ServiceEndPoint endpoint) {
            _endpoint = endpoint;
        }

        @Override
        public void run() {
            if (isHealthy(_endpoint)) {
                _badEndpoints.remove(_endpoint);
            }
        }
    }

    @VisibleForTesting
    final class BatchHealthChecks implements Runnable {
        @Override
        public void run() {
            for (ServiceEndPoint endpoint : _badEndpoints) {
                if (isHealthy(endpoint)) {
                    _badEndpoints.remove(endpoint);
                }

                // If we were interrupted during checking the health (but weren't blocked so an InterruptedException
                // couldn't be thrown), then we should exit now.
                if (Thread.currentThread().isInterrupted()) {
                    break;
                }
            }
        }
    }

    @VisibleForTesting
    boolean isHealthy(ServiceEndPoint endpoint) {
        // We have to be very careful to not allow an exceptions to make it out of of this method, if they do then
        // subsequent scheduled invocations of the Runnables may not happen, and we could stop checking health checks
        // completely.  So we intentionally handle all possible exceptions here.
        try {
            return _serviceFactory.isHealthy(endpoint);
        } catch (Throwable ignored) {
            // If anything goes bad, we'll still consider the endpoint unhealthy.
            return false;
        }
    }
}<|MERGE_RESOLUTION|>--- conflicted
+++ resolved
@@ -1,17 +1,12 @@
 package com.bazaarvoice.soa.pool;
 
-import com.bazaarvoice.soa.DefaultServiceStatisticsProviders;
 import com.bazaarvoice.soa.HostDiscovery;
 import com.bazaarvoice.soa.LoadBalanceAlgorithm;
 import com.bazaarvoice.soa.RetryPolicy;
 import com.bazaarvoice.soa.ServiceCallback;
 import com.bazaarvoice.soa.ServiceEndPoint;
 import com.bazaarvoice.soa.ServiceFactory;
-<<<<<<< HEAD
-import com.bazaarvoice.soa.ServiceStatisticsProvider;
-import com.bazaarvoice.soa.exceptions.InvalidEndPointCheckOutAttemptException;
-=======
->>>>>>> 42d07182
+import com.bazaarvoice.soa.ServicePoolStatistics;
 import com.bazaarvoice.soa.exceptions.MaxRetriesException;
 import com.bazaarvoice.soa.exceptions.NoAvailableHostsException;
 import com.bazaarvoice.soa.exceptions.NoSuitableHostsException;
@@ -24,8 +19,6 @@
 import com.google.common.base.Throwables;
 import com.google.common.base.Ticker;
 import com.google.common.cache.CacheBuilder;
-import com.google.common.collect.ConcurrentHashMultiset;
-import com.google.common.collect.ImmutableMap;
 import com.google.common.collect.ImmutableSet;
 import com.google.common.collect.Iterables;
 import com.google.common.collect.Maps;
@@ -36,10 +29,7 @@
 import java.lang.reflect.InvocationTargetException;
 import java.lang.reflect.Method;
 import java.lang.reflect.Proxy;
-import java.util.Map;
 import java.util.Set;
-import java.util.concurrent.Callable;
-import java.util.concurrent.ConcurrentHashMap;
 import java.util.concurrent.Future;
 import java.util.concurrent.ScheduledExecutorService;
 import java.util.concurrent.TimeUnit;
@@ -65,41 +55,16 @@
     private final Set<ServiceEndPoint> _recentlyRemovedEndpoints;
     private final Future<?> _batchHealthChecksFuture;
     private final ServiceCache<S> _serviceCache;
-    private final Map<Enum, ServiceStatisticsProvider> _serviceStatsProviders;
-    private final ConcurrentHashMultiset<ServiceEndPoint> _endPointUsageCounts;
-
-<<<<<<< HEAD
-    ServicePool(Class<S> serviceType, Ticker ticker, HostDiscovery hostDiscovery, ServiceFactory<S> serviceFactory,
-                ScheduledExecutorService healthCheckExecutor, boolean shutdownExecutorOnClose,
-                Map<Enum, ServiceStatisticsProvider> serviceStatsProviders) {
-        this(serviceType, ticker, hostDiscovery, serviceFactory, healthCheckExecutor, shutdownExecutorOnClose, null,
-                false, serviceStatsProviders);
-    }
 
     ServicePool(Class<S> serviceType, Ticker ticker, HostDiscovery hostDiscovery,
-                        ServiceFactory<S> serviceFactory, ScheduledExecutorService healthCheckExecutor,
-                        boolean shutdownExecutorOnClose, ServiceCachingPolicy policy,
-                        Map<Enum, ServiceStatisticsProvider> serviceStatsProviders) {
-        this(serviceType, ticker, hostDiscovery, serviceFactory, healthCheckExecutor, shutdownExecutorOnClose, policy,
-                true, serviceStatsProviders);
-    }
-
-    private ServicePool(Class<S> serviceType, Ticker ticker, HostDiscovery hostDiscovery,
-                        ServiceFactory<S> serviceFactory, ScheduledExecutorService healthCheckExecutor,
-                        boolean shutdownExecutorOnClose, @Nullable ServiceCachingPolicy policy, boolean cacheServices,
-                        Map<Enum, ServiceStatisticsProvider> serviceStatsProviders) {
-=======
-    ServicePool(Class<S> serviceType, Ticker ticker, HostDiscovery hostDiscovery,
-                        ServiceFactory<S> serviceFactory, ServiceCachingPolicy cachingPolicy,
-                        ScheduledExecutorService healthCheckExecutor, boolean shutdownExecutorOnClose) {
->>>>>>> 42d07182
+                ServiceFactory<S> serviceFactory, ServiceCachingPolicy cachingPolicy,
+                ScheduledExecutorService healthCheckExecutor, boolean shutdownExecutorOnClose) {
         _serviceType = serviceType;
         _ticker = checkNotNull(ticker);
         _hostDiscovery = checkNotNull(hostDiscovery);
         _serviceFactory = checkNotNull(serviceFactory);
         _healthCheckExecutor = checkNotNull(healthCheckExecutor);
         _shutdownHealthCheckExecutorOnClose = shutdownExecutorOnClose;
-        _loadBalanceAlgorithm = checkNotNull(_serviceFactory.getLoadBalanceAlgorithm());
         _badEndpoints = Sets.newSetFromMap(Maps.<ServiceEndPoint, Boolean>newConcurrentMap());
         _badEndpointFilter = Predicates.not(Predicates.in(_badEndpoints));
         _recentlyRemovedEndpoints = Sets.newSetFromMap(CacheBuilder.newBuilder()
@@ -107,41 +72,18 @@
                 .expireAfterWrite(10, TimeUnit.MINUTES)  // TODO: Make this a constant
                 .<ServiceEndPoint, Boolean>build()
                 .asMap());
-<<<<<<< HEAD
-        _serviceStatsProviders = new ConcurrentHashMap<Enum, ServiceStatisticsProvider>();
-        _endPointUsageCounts = ConcurrentHashMultiset.create();
-        _cacheServices = cacheServices;
-        if (_cacheServices) {
-            _serviceCache = new ServiceCache<S>(serviceFactory, checkNotNull(policy), new Predicate<ServiceEndPoint>() {
-                @Override
-                public boolean apply(@Nullable ServiceEndPoint endPoint) {
-                    return !_badEndpoints.contains(endPoint) && _hostDiscovery.contains(endPoint);
-                }
-            });
-        } else {
-            _serviceCache = null;
-        }
-=======
         _serviceCache = new ServiceCache<S>(checkNotNull(cachingPolicy), serviceFactory);
->>>>>>> 42d07182
-
-        _serviceStatsProviders.put(DefaultServiceStatisticsProviders.NUM_ACTIVE_CONNECTIONS, new ServiceStatisticsProvider<Integer>() {
-
-
-            @Override
-            public Integer serviceStats(ServiceEndPoint endPoint) {
-                return _endPointUsageCounts.count(endPoint);
-            }
-        });
-        _serviceStatsProviders.put(DefaultServiceStatisticsProviders.NUM_AVAILABLE_CACHED_CONNECTIONS, new ServiceStatisticsProvider<Integer>() {
-
-
-            @Override
-            public Integer serviceStats(ServiceEndPoint endPoint) {
-                return _cacheServices ? _serviceCache.numIdle(endPoint) : 0;
-            }
-        });
-        _serviceStatsProviders.putAll(serviceStatsProviders);
+        _loadBalanceAlgorithm = checkNotNull(_serviceFactory.getLoadBalanceAlgorithm(new ServicePoolStatistics() {
+            @Override
+            public int numIdleCachedInstances(ServiceEndPoint endPoint) {
+                return _serviceCache.numIdle(endPoint);
+            }
+
+            @Override
+            public int numActiveInstances(ServiceEndPoint endPoint) {
+                return _serviceCache.numActive(endPoint);
+            }
+        }));
 
         // Watch endpoints as they are removed from host discovery so that we can remove them from our set of bad
         // endpoints as well.  This will prevent the badEndpoints set from growing in an unbounded fashion.  There is a
@@ -197,7 +139,7 @@
                 throw new OnlyBadHostsException();
             }
 
-            ServiceEndPoint endpoint = _loadBalanceAlgorithm.choose(goodHosts, ImmutableMap.copyOf(_serviceStatsProviders));
+            ServiceEndPoint endpoint = _loadBalanceAlgorithm.choose(goodHosts);
             if (endpoint == null) {
                 throw new NoSuitableHostsException();
             }
@@ -205,7 +147,6 @@
             S service = _serviceCache.checkOut(endpoint);
 
             try {
-                _endPointUsageCounts.add(endpoint);
                 return callback.call(service);
             } catch (ServiceException e) {
                 // This is a known and supported exception indicating that something went wrong somewhere in the service
@@ -215,12 +156,7 @@
             } catch (Exception e) {
                 throw Throwables.propagate(e);
             } finally {
-<<<<<<< HEAD
-                _endPointUsageCounts.remove(endpoint);
-                if (_cacheServices && shouldCheckIn) {
-=======
                 if (service != null) {
->>>>>>> 42d07182
                     _serviceCache.checkIn(endpoint, service);
                 }
             }
