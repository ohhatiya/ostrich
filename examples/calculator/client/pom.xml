--- conflicted
+++ resolved
@@ -21,10 +21,6 @@
         <dependency>
             <groupId>com.bazaarvoice.soa</groupId>
             <artifactId>soa-core</artifactId>
-<<<<<<< HEAD
-=======
-            <version>0.1.2-SNAPSHOT</version>
->>>>>>> 1422a121
         </dependency>
 
         <dependency>
