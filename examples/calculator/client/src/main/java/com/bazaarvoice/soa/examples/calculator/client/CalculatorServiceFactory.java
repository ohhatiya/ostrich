--- conflicted
+++ resolved
@@ -45,10 +45,6 @@
     }
 
     @Override
-<<<<<<< HEAD
-    public void configure(ServicePoolBuilder<CalculatorService> servicePoolBuilder) {
-        servicePoolBuilder.withServiceName("calculator");
-=======
     public String getServiceName() {
         return "calculator";
     }
@@ -56,7 +52,6 @@
     @Override
     public void configure(ServicePoolBuilder<CalculatorService> servicePoolBuilder) {
         // We're fine with the default configuration, including the random load balancer, so we do nothing.
->>>>>>> 88753913
     }
 
     @Override
