package com.bazaarvoice.soa.examples.calculator;

import com.bazaarvoice.soa.ServiceEndpoint;
import com.bazaarvoice.soa.ServiceRegistry;
import com.bazaarvoice.soa.registry.ZooKeeperServiceRegistry;
import com.bazaarvoice.soa.zookeeper.ZooKeeperConnection;
import com.google.common.collect.ImmutableMap;
import com.yammer.dropwizard.Service;
import com.yammer.dropwizard.config.Environment;
import com.yammer.dropwizard.lifecycle.Managed;

import java.net.InetAddress;
import java.net.URL;

public class CalculatorService extends Service<CalculatorConfiguration> {
    public static boolean IS_HEALTHY = true;

    public CalculatorService() {
        super("calculator");
    }

    @Override
    protected void initialize(CalculatorConfiguration config, Environment env) throws Exception {
        env.addResource(CalculatorResource.class);
        env.addResource(ToggleHealthResource.class);
        env.addHealthCheck(new CalculatorHealthCheck());

        String ip = InetAddress.getLocalHost().getHostAddress();
        int port = config.getHttpConfiguration().getPort();
        int adminPort = config.getHttpConfiguration().getAdminPort();

<<<<<<< HEAD
        Map<?,?> payload = ImmutableMap.builder()
                .put("url", new URL("http", ip, port, "/" + getName()))
                .put("adminUrl", new URL("http", ip, adminPort, ""))
                .build();
        ServiceEndpoint endpoint = new ServiceEndpoint(getName(), ip, port, JsonHelper.toJson(payload));
=======
        // The client reads the URLs out of the payload to figure out how to connect to this server.
        String payload = getJson().writeValueAsString(ImmutableMap.builder()
                .put("url", new URL("http", hostname, port, "/" + getName()))
                .put("adminUrl", new URL("http", hostname, adminPort, ""))
                .build());
        final ServiceEndpoint endpoint = new ServiceEndpoint(getName(), hostname, port, payload);
>>>>>>> 6cbe0b32

        // Once everything has initialized successfully, register services with ZooKeeper where clients can find them.
        ZooKeeperConnection connection = config.getZooKeeperConfiguration().connect();
        final ServiceRegistry registry = new ZooKeeperServiceRegistry(connection);
        env.manage(new Managed() {
            @Override
            public void start() throws Exception {
                registry.register(endpoint);
            }

            @Override
            public void stop() throws Exception {
                registry.unregister(endpoint);
            }
        });
    }

    public static void main(String[] args) throws Exception {
        new CalculatorService().run(args);
    }
}<|MERGE_RESOLUTION|>--- conflicted
+++ resolved
@@ -29,20 +29,12 @@
         int port = config.getHttpConfiguration().getPort();
         int adminPort = config.getHttpConfiguration().getAdminPort();
 
-<<<<<<< HEAD
-        Map<?,?> payload = ImmutableMap.builder()
+        // The client reads the URLs out of the payload to figure out how to connect to this server.
+        String payload = getJson().writeValueAsString(ImmutableMap.builder()
                 .put("url", new URL("http", ip, port, "/" + getName()))
                 .put("adminUrl", new URL("http", ip, adminPort, ""))
-                .build();
-        ServiceEndpoint endpoint = new ServiceEndpoint(getName(), ip, port, JsonHelper.toJson(payload));
-=======
-        // The client reads the URLs out of the payload to figure out how to connect to this server.
-        String payload = getJson().writeValueAsString(ImmutableMap.builder()
-                .put("url", new URL("http", hostname, port, "/" + getName()))
-                .put("adminUrl", new URL("http", hostname, adminPort, ""))
                 .build());
-        final ServiceEndpoint endpoint = new ServiceEndpoint(getName(), hostname, port, payload);
->>>>>>> 6cbe0b32
+        final ServiceEndpoint endpoint = new ServiceEndpoint(getName(), ip, port, payload);
 
         // Once everything has initialized successfully, register services with ZooKeeper where clients can find them.
         ZooKeeperConnection connection = config.getZooKeeperConfiguration().connect();
